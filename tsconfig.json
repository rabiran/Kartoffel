--- conflicted
+++ resolved
@@ -16,10 +16,6 @@
             ]
         },
         "suppressImplicitAnyIndexErrors": true,
-<<<<<<< HEAD
-        // "allowSyntheticDefaultImports": true
-=======
->>>>>>> d1083159
     },
     "include": [
         "src/**/*"
