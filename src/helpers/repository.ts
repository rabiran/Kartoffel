import * as mongoose from 'mongoose';

interface IRead<T> {
  find: (cond: Object, populate: Object | string) => Promise<mongoose.Document[] | T[]>;
  findById: (id: any) => Promise<mongoose.Document | T>;
  findOne: (cond: Object) => Promise<mongoose.Document | T>;
}

interface IWrite<T> {
  create: (item: T) => Promise<mongoose.Document | T>;
  update: (_id: any, item: T) => Promise<mongoose.Document | T>;
  delete: (_id: any) => Promise<void>;
}

export interface ICollection<T> {
  set: T[];
  totalCount: number;
}

export abstract class RepositoryBase<T> implements IRead<T>, IWrite<T> {

  private _model: mongoose.Model<T & mongoose.Document>;

  constructor(schemaModel: mongoose.Model<T & mongoose.Document>) {
    this._model = schemaModel;
  }

  getAll(): Promise<T[]> {
    return this._model.find({}).exec();
  }

<<<<<<< HEAD
  getSome(ids: string[], cond?: Object): Promise<mongoose.Document[]> {
    const query = this._model.find({ _id: { $in: ids } });
    if (cond) {
      query.where(cond);
    }

    return query.exec();
=======
  getSome(ids: string[]): Promise<T[]> {
    return this._model.find({ _id: { $in: ids } }).exec();
>>>>>>> 3be1f437
  }

  getUpdatedFrom(from: Date, to: Date): Promise<T[]> {
    return this._model.find({ updatedAt: { $gte: from, $lte: to } }).exec();
  }

  findAndUpdateSome(ids: string[], set: Object): Promise<T[]> {
    return this._model.update({ _id: { $in: ids } }, { $set: set }, { multi: true }).exec();
  }

  // TODO: Check why it doesn't work with throw (It doesn't get caught).
  create(item: T): Promise<T> {
    return new Promise((resolve, reject) => {
      this._model.create(item, (err: any, obj: any): void => {
        if (err) reject(err);
        else resolve(obj);
      });
    });
  }

  update(_id: any, item: Partial<T>, populateOptions?: string | Object): Promise<T> {
    item['updatedAt'] = new Date();
    const opts = { new: true, runValidators: true, context: 'query' };
    let updateQuery = this._model.findByIdAndUpdate({ _id }, item, opts);
    if (populateOptions) {
      updateQuery = updateQuery.populate(populateOptions);
    }
    return updateQuery.exec();
  }

  delete(_id: any): Promise<any> {
    return this._model.remove({ _id }).exec();
  }

  findById(_id: any, populateOptions?: string | Object): Promise<T> {
    let findQuery = this._model.findById(_id);

    if (populateOptions) {
      findQuery = findQuery.populate(populateOptions);
    }

    return findQuery.exec();
  }

  findOne(cond?: Object, populateOptions?: string | Object, select?: string): Promise<T> {
    let findQuery = this._model.findOne(cond);
    if (populateOptions) {
      findQuery = findQuery.populate(populateOptions);
    }
    if (select) {
      findQuery = findQuery.select(select);
    }
    return findQuery.exec();
  }

  find(cond?: Object, populate?: string | Object, select?: string): Promise<T[]> {

    let findPromise = this._model.find(cond);
    if (populate) {
      findPromise = findPromise.populate(populate);
    }
    if (select) {
      findPromise = findPromise.select(select);
    }

    return findPromise.exec();
  }

}<|MERGE_RESOLUTION|>--- conflicted
+++ resolved
@@ -29,18 +29,13 @@
     return this._model.find({}).exec();
   }
 
-<<<<<<< HEAD
-  getSome(ids: string[], cond?: Object): Promise<mongoose.Document[]> {
+  getSome(ids: string[], cond?: Object): Promise<T[]> {
     const query = this._model.find({ _id: { $in: ids } });
     if (cond) {
       query.where(cond);
     }
 
     return query.exec();
-=======
-  getSome(ids: string[]): Promise<T[]> {
-    return this._model.find({ _id: { $in: ids } }).exec();
->>>>>>> 3be1f437
   }
 
   getUpdatedFrom(from: Date, to: Date): Promise<T[]> {
