--- conflicted
+++ resolved
@@ -15,14 +15,6 @@
   return res.json(result || { message: 'OK' });
 });
 
-<<<<<<< HEAD
-export const streamHandler = (promise: Function, params: Function) => wa(async (req: Request, res: Response) => {
-  const boundParams = params ? params(req, res) : [];
-  const result = await promise(...boundParams);
-  res.contentType(result.contentType);
-  return result.stream.pipe(res)
-})
-=======
 type StreamResponse = {
   stream: Readable;
   metaData?: {
@@ -40,4 +32,3 @@
     return stream.pipe(res);
   });
 
->>>>>>> 7b342b7f
