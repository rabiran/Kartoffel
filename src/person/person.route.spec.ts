process.env.NODE_ENV = 'test';
process.env.PORT = '8080';

import * as chai from 'chai';
import * as sinon from 'sinon';
import * as server from '../server';
import { Person } from './person.controller';
import { IPerson } from './person.interface';
<<<<<<< HEAD
import { OrganizationGroup } from '../group/organizationGroup/organizationGroup.controller';
=======
import { RESPONSIBILITY, SERVICE_TYPE, RANK } from '../../db-enums';
>>>>>>> ab7ec9a5


const should = chai.should();
chai.use(require('chai-http'));
const expect = chai.expect;

const dbIdExample = ['5b50a76713ddf90af494de32', '5b56e5ca07f0de0f38110b9c'];

const userStringEx = 'nitro@jello';

const personExamples: IPerson[] = [  
  <IPerson>{
    identityCard: '234567891',
    personalNumber: '3456712',
    firstName: 'Mazal',
    lastName: 'Tov',
    dischargeDay: new Date(2022, 11),
    job: 'parent',
<<<<<<< HEAD
    serviceType: 'kill me',
=======
    serviceType: SERVICE_TYPE[0],
    directGroup: dbIdExample[0],
>>>>>>> ab7ec9a5
  },
  <IPerson>{
    identityCard: '567891234',
    personalNumber: '1234567',
    firstName: 'Yonatan',
    lastName: 'Tal',
    dischargeDay: new Date(2022, 11),
    job: 'Programmer',
<<<<<<< HEAD
    serviceType: 'kill me',
=======
    serviceType: SERVICE_TYPE[0],
    directGroup: dbIdExample[0],
>>>>>>> ab7ec9a5
  },
  <IPerson>{
    identityCard: '123456789',
    personalNumber: '2345671',
    firstName: 'Avi',
    lastName: 'Ron',
    dischargeDay: new Date(2022, 11),
    mail: 'avi.ron@gmail.com',
    job: 'Pilot 1',
<<<<<<< HEAD
    serviceType: 'kill me',
=======
    serviceType: SERVICE_TYPE[0],
    directGroup: dbIdExample[0],
>>>>>>> ab7ec9a5
  },
  <IPerson>{
    identityCard: '345678912',
    personalNumber: '4567123',
    firstName: 'Eli',
    lastName: 'Kopter',
    dischargeDay: new Date(2022, 11),
    job: 'Pilot 2',
    responsibility: RESPONSIBILITY[1],
    responsibilityLocation: dbIdExample[0],
    clearance: '3',
<<<<<<< HEAD
    rank: 'Skillful',
    serviceType: 'kill me',
=======
    rank: RANK[0],
    serviceType: SERVICE_TYPE[0],
    directGroup: dbIdExample[0],
>>>>>>> ab7ec9a5
  },
  <IPerson>{
    identityCard: '456789123',
    personalNumber: '5671234',
    firstName: 'Tiki',
    lastName: 'Poor',
    dischargeDay: new Date(2022, 11),
    job: 'cosmetician 1',
<<<<<<< HEAD
    serviceType: 'kill me',
=======
    serviceType: SERVICE_TYPE[0],
    directGroup: dbIdExample[0],
>>>>>>> ab7ec9a5
  },  
];

const BASE_URL = '/api/person';

describe('Person', () => {
  const dummyGroup: any = { name: 'bla' };
  // create OG to link with each person.
  beforeEach(async () => {
    const g = await OrganizationGroup.createOrganizationGroup(dummyGroup);
    for (const p of personExamples) {
      p.directGroup = g.id;
    }
  });

  describe('/GET getAll', () => {
    it('Should get all the persons', (done) => {
      chai.request(server)
        .get(`${BASE_URL}/getAll`)
        .end((err, res) => {
          expect(err).to.be.null;
          res.should.have.status(200);
          res.body.should.be.an('array');
          res.body.length.should.be.eql(0);
          done();
        });
    });
    it('Should get the persons', async () => {
      await Person.createPerson(<IPerson>{ ...personExamples[0] });
      await Person.createPerson(<IPerson>{ ...personExamples[1] });

      await chai.request(server)
        .get(`${BASE_URL}/getAll`)
        .then((res) => {
          res.should.have.status(200);
          res.body.should.be.an('array');
          res.body.length.should.be.eql(2);
          const persons = res.body;
        }).catch((err) => {throw err;});
    });
  });
  describe('/GET person', () => {
    it('Should return 404 when person does not exist',  (done) => {
      chai.request(server)
      .get(`${BASE_URL}/${dbIdExample[0]}`)
      .end((err, res) => {
        err.should.exist;
        res.should.have.status(404);
        const errMsg = res.text;
        errMsg.should.be.equal(`Cannot find person with ID: ${dbIdExample[0]}`);
        done();
      });
    });
    it('Should return a person according to "_id"', async() => {
      const person = await Person.createPerson(<IPerson>{ ...personExamples[0] });
      await chai.request(server)
        .get(`${BASE_URL}/${person.id}`)
        .then((res) => {
          res.should.have.status(200);
          res.should.exist;
          res.body.should.have.property('identityCard', personExamples[0].identityCard);
          res.body.should.have.property('firstName', personExamples[0].firstName);
          res.body.should.have.property('lastName', personExamples[0].lastName);
        }).catch((err) => { throw err; });
    });
    it('Should return a person according to "personalNumber"', async() => {
      const person = await Person.createPerson(<IPerson>{ ...personExamples[0] });
      await chai.request(server)
        .get(`${BASE_URL}/personalNumber/${person.personalNumber}`)
        .then((res) => {
          res.should.have.status(200);
          res.should.exist;
          res.body.should.have.property('identityCard', personExamples[0].identityCard);
          res.body.should.have.property('firstName', personExamples[0].firstName);
          res.body.should.have.property('lastName', personExamples[0].lastName);
        }).catch((err) => { throw err; });
    });
    it('Should return a person according to "identityCard"', async() => {
      const person = await Person.createPerson(<IPerson>{ ...personExamples[0] });
      await chai.request(server)
        .get(`${BASE_URL}/identityCard/${person.identityCard}`)
        .then((res) => {
          res.should.have.status(200);
          res.should.exist;
          res.body.should.have.property('personalNumber', personExamples[0].personalNumber);
          res.body.should.have.property('firstName', personExamples[0].firstName);
          res.body.should.have.property('lastName', personExamples[0].lastName);
        }).catch((err) => { throw err; });
    });

    it('should return the person by it\'s domain user', async () => {
      await chai.request(server).post(BASE_URL).send({ ...personExamples[0] })
      .then((res) => {
        const person = res.body;
        return chai.request(server).post(`${BASE_URL}/domainUser`)
        .send({ 
          personId: person.id,
          fullString: userStringEx,
          isPrimary: true,
        });
      })
      .then(res => chai.request(server).get(`${BASE_URL}/domainUser/${userStringEx}`))
      .then((res) => {
        res.should.have.status(200);
        res.should.exist;
        const person = res.body;
        person.should.exist;
        person.should.have.property('primaryDomainUser');
        const user = person.primaryDomainUser;
        user.should.have.property('personId');
        user.should.have.property('fullString', userStringEx);
      });
    });
  });
  describe('/GET updated persons', () => {
    it('Should return an 400 when given a wrong param', (done) => {
      chai.request(server)
        .get(`${BASE_URL}/getUpdated/abc`)
        .end((err, res) => {
          err.should.exist;
          res.should.have.status(400);
          const errMsg = res.text;
          errMsg.should.be.equal('Did not receive a valid date ;)');
          done();
        });
    });
    it('Should return the updated persons from a certain date', async () => {
      const clock = sinon.useFakeTimers();
      await Person.createPerson(<IPerson>{ ...personExamples[0] });
      clock.tick(1000); 
      const from = Date.now();
      clock.tick(1000);
      await Person.createPerson(<IPerson>{ ...personExamples[1] });
      clock.tick(1000);

      await chai.request(server)
            .get(`${BASE_URL}/getUpdated/${from}`)
            .then((res) => {
              res.should.have.status(200);
              const persons = res.body;
              persons.should.have.lengthOf(1);
              persons[0].should.have.property('identityCard', personExamples[1].identityCard);
            }).catch((err) => { throw err; });
      clock.restore();
    });
  });
  describe('/POST person', () => {
    it('Should return 400 when person is null', (done) => {
      chai.request(server)
        .post(BASE_URL)
        .end((err, res) => {
          err.should.exist;
          err.should.have.status(500); // TODO: should be 400!!!
          const errMsg = res.text;
          done();
        });
    });
    it('Should return 400 when person is not valid', (done) => {
      chai.request(server)
        .post(BASE_URL)
        .send({ firstName: 'Avi', lastName: 'Ron' })
        .end((err, res) => {
          err.should.exist;
          err.should.have.status(500); // TODO: should be 400!!!
          const errMsg = res.text;
          done();
        });
    });
    it('Should return the created person', (done) => {
      chai.request(server)
        .post(BASE_URL)
        .send({ ...personExamples[0] })
        .end((err, res) => {
          res.should.exist;
          res.should.have.status(200);
          const person = res.body;
          person.should.have.property('identityCard', personExamples[0].identityCard);
          person.should.have.property('firstName', personExamples[0].firstName);
          person.should.have.property('lastName', personExamples[0].lastName);
          done();
        });
    });
  });

  describe('/POST person/domainUser', () => {
    it('should return the person with the newly created primary domainUser', async () => {
      await chai.request(server).post(BASE_URL).send({ ...personExamples[0] })
      .then((res) => {
        const person = res.body;
        return chai.request(server).post(`${BASE_URL}/domainUser`)
        .send({ 
          personId: person.id,
          fullString: userStringEx,
          isPrimary: true,
        });
      })
      .then((res) => {
        res.should.exist;
        res.should.have.status(200);
        const updatedPerson = res.body;
        updatedPerson.should.have.property('primaryDomainUser');
      });
    });

    it('should return the person with the newly created secondary domainUser', async () => {
      await chai.request(server).post(BASE_URL).send({ ...personExamples[0] })
      .then((res) => {
        const person = res.body;
        return chai.request(server).post(`${BASE_URL}/domainUser`)
        .send({ 
          personId: person.id,
          fullString: userStringEx,
          isPrimary: false,
        });
      })
      .then((res) => {
        res.should.exist;
        res.should.have.status(200);
        const updatedPerson = res.body;
        updatedPerson.should.have.property('secondaryDomainUsers');
        updatedPerson.secondaryDomainUsers.should.have.lengthOf(1);
      });
    });

    it('should return error when the domain user string is invalid', async () => {
      await chai.request(server).post(BASE_URL).send({ ...personExamples[0] })
      .then((res) => {
        const person = res.body;
        return chai.request(server).post(`${BASE_URL}/domainUser`)
        .send({ personId: person.id, fullString: `${userStringEx}@`, isPrimary: true });
      })
      .catch((err) => {
        err.should.exist;
      });
    });

    it('should return error when the domain user already exists', async () => {
      await chai.request(server).post(BASE_URL).send({ ...personExamples[0] })
      .then((res) => {
        const person = res.body;
        return chai.request(server).post(`${BASE_URL}/domainUser`)
        .send({ personId: person.id, fullString: userStringEx, isPrimary: true });
      })
      .then((res) => {
        const person = res.body;
        return chai.request(server).post(`${BASE_URL}/domainUser`)
        .send({ personId: person.id, fullString: userStringEx, isPrimary: false });
      })
      .catch((err) => {
        err.should.exist;
      });
    });
  });

  describe('/PUT person', () => {
    describe('/PUT person basic dry information', () => {
      it('Should return 400 when person does not exist', (done) => {
        // chai.request(server)
        //   .put(BASE_URL + '/1234567/personal')
        //   .end((err, res) => {
        //     err.should.exist;
        //     err.should.have.status(400);
        //     const errMsg = res.text;
        //     errMsg.should.be.equal('Person ID doesn\'t match');
        //     done();
        //   });
        done();
      });
      it('Should return 400 when person IDs do not match', (done) => {
        // chai.request(server)
        //   .put(BASE_URL + '/2345678/personal')
        //   .send(PERSON_XMPL)
        //   .end((err, res) => {
        //     err.should.exist;
        //     err.should.have.status(400);
        //     const errMsg = res.text;
        //     errMsg.should.be.equal('Person ID doesn\'t match');
        //     done();
        //   });
        done();
      });
      // it('Should return the updated person', async () => {
      //   const person = await Person.createPerson(<IPerson>{ ...personExamples[0] });
      //   await chai.request(server)
      //     .put(`${BASE_URL}/${person.id}/personal`)
      //     .send({ _id: person.id.toString(), phone: ['027654321'] })
      //     .then((res) => {
      //       res.should.exist;
      //       res.should.have.status(200);
      //       res.body.should.have.property('phone');
      //       res.body.phone.should.have.members(['027654321']);
      //     }).catch((err) => { throw err; });
      // });
    });
  });
  describe('/DELETE person', () => {
    it('Should return 404 if person does not exist', (done) => {
      chai.request(server)
        .del(`${BASE_URL}/${dbIdExample[0]}`)
        .end((err, res) => {
          err.should.exist;
          err.should.have.status(404);
          const errMsg = res.text;
          errMsg.should.be.equal(`Cannot find person with ID: ${dbIdExample[0]}`);
          done();
        });
    });
    it('Should return successful result ', async () => {
      const person = await Person.createPerson(<IPerson>{ ...personExamples[0] });
      await chai.request(server)
        .del(`${BASE_URL}/${person.id}`)
        .then((res) => {
          res.should.exist;
          res.should.have.status(200);
          res.body.should.have.property('alive', false);
        }).catch((err) => { throw err; });
    });
  });
  // describe('/PUT person in/out group', () => {
  //   it('Should return ')
  // });
});
<|MERGE_RESOLUTION|>--- conflicted
+++ resolved
@@ -6,11 +6,8 @@
 import * as server from '../server';
 import { Person } from './person.controller';
 import { IPerson } from './person.interface';
-<<<<<<< HEAD
 import { OrganizationGroup } from '../group/organizationGroup/organizationGroup.controller';
-=======
 import { RESPONSIBILITY, SERVICE_TYPE, RANK } from '../../db-enums';
->>>>>>> ab7ec9a5
 
 
 const should = chai.should();
@@ -29,12 +26,7 @@
     lastName: 'Tov',
     dischargeDay: new Date(2022, 11),
     job: 'parent',
-<<<<<<< HEAD
-    serviceType: 'kill me',
-=======
-    serviceType: SERVICE_TYPE[0],
-    directGroup: dbIdExample[0],
->>>>>>> ab7ec9a5
+    serviceType: SERVICE_TYPE[0],
   },
   <IPerson>{
     identityCard: '567891234',
@@ -43,12 +35,7 @@
     lastName: 'Tal',
     dischargeDay: new Date(2022, 11),
     job: 'Programmer',
-<<<<<<< HEAD
-    serviceType: 'kill me',
-=======
-    serviceType: SERVICE_TYPE[0],
-    directGroup: dbIdExample[0],
->>>>>>> ab7ec9a5
+    serviceType: SERVICE_TYPE[0],
   },
   <IPerson>{
     identityCard: '123456789',
@@ -58,12 +45,7 @@
     dischargeDay: new Date(2022, 11),
     mail: 'avi.ron@gmail.com',
     job: 'Pilot 1',
-<<<<<<< HEAD
-    serviceType: 'kill me',
-=======
-    serviceType: SERVICE_TYPE[0],
-    directGroup: dbIdExample[0],
->>>>>>> ab7ec9a5
+    serviceType: SERVICE_TYPE[0],
   },
   <IPerson>{
     identityCard: '345678912',
@@ -75,14 +57,8 @@
     responsibility: RESPONSIBILITY[1],
     responsibilityLocation: dbIdExample[0],
     clearance: '3',
-<<<<<<< HEAD
-    rank: 'Skillful',
-    serviceType: 'kill me',
-=======
     rank: RANK[0],
     serviceType: SERVICE_TYPE[0],
-    directGroup: dbIdExample[0],
->>>>>>> ab7ec9a5
   },
   <IPerson>{
     identityCard: '456789123',
@@ -91,12 +67,7 @@
     lastName: 'Poor',
     dischargeDay: new Date(2022, 11),
     job: 'cosmetician 1',
-<<<<<<< HEAD
-    serviceType: 'kill me',
-=======
-    serviceType: SERVICE_TYPE[0],
-    directGroup: dbIdExample[0],
->>>>>>> ab7ec9a5
+    serviceType: SERVICE_TYPE[0],
   },  
 ];
 
