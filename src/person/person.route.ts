--- conflicted
+++ resolved
@@ -84,16 +84,6 @@
             return [personID, groupID];
           }, 404));
 
-<<<<<<< HEAD
-persons.put('/:id/dismiss',
-          PermissionMiddleware.hasAdvancedPermission,
-          ch(Person.dismiss, (req: Request, res: Response) => {
-            const personID  = req.params.id;
-            return [personID];
-          }, 404));
-
-=======
->>>>>>> 3be1f437
 persons.put('/:id/manage',
           PermissionMiddleware.hasAdvancedPermission,
           ch(Person.manage, (req: Request, res: Response) => {
