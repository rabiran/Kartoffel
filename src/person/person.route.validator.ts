import * as _ from 'lodash';
import { RouteParamsValidate as RPV } from '../helpers/route.validator';

<<<<<<< HEAD
// fields in alphebetical order
export const createAllowedFileds =  ['address', 'clearance', 'currentUnit', 'directGroup', 
  'dischargeDay', 'entityType', 'firstName', 'identityCard', 'job', 'lastName', 'mail', 
  'managedGroup', 'mobilePhone', 'personalNumber', 'phone', 'rank', 'responsibility', 
  'responsibilityLocation'];
=======
export const createAllowedFileds =  ['entityType', 'firstName', 'lastName', 'currentUnit', 'job', 'mail', 'phone', 
  'address', 'mobilePhone', 'dischargeDay', 'directGroup', 'managedGroup', 'rank', 'responsibility', 
  'responsibilityLocation', 'clearance', 'identityCard', 'personalNumber', 'serviceType'];
>>>>>>> b6fc7145

export const updateAllowedFields = _.without(createAllowedFileds, 'directGroup', 'identityCard', 'personalNumber');

export const atCreateFieldCheck = RPV.fieldExistanceGenerator(createAllowedFileds);

export const atUpdateFieldCheck = RPV.fieldExistanceGenerator(updateAllowedFields);<|MERGE_RESOLUTION|>--- conflicted
+++ resolved
@@ -1,17 +1,11 @@
 import * as _ from 'lodash';
 import { RouteParamsValidate as RPV } from '../helpers/route.validator';
 
-<<<<<<< HEAD
 // fields in alphebetical order
 export const createAllowedFileds =  ['address', 'clearance', 'currentUnit', 'directGroup', 
   'dischargeDay', 'entityType', 'firstName', 'identityCard', 'job', 'lastName', 'mail', 
   'managedGroup', 'mobilePhone', 'personalNumber', 'phone', 'rank', 'responsibility', 
-  'responsibilityLocation'];
-=======
-export const createAllowedFileds =  ['entityType', 'firstName', 'lastName', 'currentUnit', 'job', 'mail', 'phone', 
-  'address', 'mobilePhone', 'dischargeDay', 'directGroup', 'managedGroup', 'rank', 'responsibility', 
-  'responsibilityLocation', 'clearance', 'identityCard', 'personalNumber', 'serviceType'];
->>>>>>> b6fc7145
+  'responsibilityLocation', 'serviceType'];
 
 export const updateAllowedFields = _.without(createAllowedFileds, 'directGroup', 'identityCard', 'personalNumber');
 
