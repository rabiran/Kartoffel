import { Request, Response, NextFunction } from 'express';
import { PersonRepository } from './person.repository';
import { IPerson } from './person.interface';
import { IOrganizationGroup } from '../group/organizationGroup/organizationGroup.interface';
import { OrganizationGroup } from '../group/organizationGroup/organizationGroup.controller';
import { OrganizationGroupRepository } from '../group/organizationGroup/organizationGroup.repository';
import { userFromString } from '../domainUser/domainUser.utils';
import { DomainUserController } from '../domainUser/domainUser.controller';
import { IDomainUser } from '../domainUser/domainUser.interface';


export class Person {
  static _personRepository: PersonRepository = new PersonRepository();
  _personService: PersonRepository;
  static _organizationGroupRepository: OrganizationGroupRepository = new OrganizationGroupRepository();
  
  constructor() {
    this._personService = new PersonRepository();
  }

  static async getPersons(query = {}): Promise<IPerson[]> {
    const cond = {};
    if (!('dead' in query)) cond['alive'] = 'true';
    const persons = await Person._personRepository.find(cond);
    return <IPerson[]>persons;
  }

  static async getPersonById(personID: string): Promise<IPerson> {
    const person = await Person._personRepository.findById(personID);
    if (!person) return Promise.reject(new Error('Cannot find person with ID: ' + personID));
    return person;
  }

  static async getPerson(nameField: string, identityValue: string): Promise<IPerson> {
    const cond = {};
    cond[nameField] = identityValue;
    const person = await Person._personRepository.findOne(cond);
    if (!person) return Promise.reject(new Error(`Cannot find person with ${nameField}: '${identityValue}'`));
    return <IPerson>person;
  }

  static async getUpdatedFrom(from: Date, to: Date) {
    const persons = await Person._personRepository.getUpdatedFrom(from, to);
    return <IPerson[]>persons;
  }

<<<<<<< HEAD
  static async createPerson(person: IPerson): Promise<IPerson> {
    const newPerson = await Person._personRepository.create(person);
    return <IPerson>newPerson;
=======
  static async getByDomainUserString(userString: string): Promise<IPerson> {
    const user = await DomainUserController.getByFullString(userString);
    if (user && user.personId) {
      return await Person.getPersonById(<string>user.personId);
    }
    return null;
  }

  static async getOrganizationGroupMembers(groupID: string): Promise<IPerson[]> {
    // check that this group exists
    const group = await OrganizationGroup.getOrganizationGroupOld(groupID);

    const offsprings = <IOrganizationGroup[]>(await this._organizationGroupRepository.getOffsprings(groupID));
    const membersIDs = offsprings.map(offspring => offspring.members).reduce((a, b) => (<string[]>a).concat(<string[]>b));
    const members = <IPerson[]>await this._personRepository.getSome(<string[]>membersIDs);
    return members;
  }

  static async addNewUser(personId: string, user: IDomainUser | string, isPrimary: boolean): 
  Promise<IPerson> {
    const userObj: IDomainUser = typeof user === 'string' ? userFromString(user) : user;
    // get the person (it also checks that the person exists)
    const person = await Person.getPersonById(personId);
    // connect the user to the person
    userObj.personId = personId;
    const newUser = await DomainUserController.create(userObj);
    // connect the person to the user
    if (isPrimary) {
      // if the person already has primary user - make it secondary
      if (person.primaryDomainUser) {
        // the primary user is populated 
        (<IDomainUser[]>person.secondaryDomainUsers).push(<IDomainUser>person.primaryDomainUser);
      }
      person.primaryDomainUser = newUser;
    } else { 
      // fuck you mongoose! I am using copy only because of your stupid 'push'
      const copy: IDomainUser[] = <IDomainUser[]>person.secondaryDomainUsers.slice();
      copy.push(newUser);
      person.secondaryDomainUsers = copy;
    }
    const updatedPerson = await Person.updatePerson(personId, person);
    return updatedPerson;
>>>>>>> 3be1f437
  }


  static async createPerson(person: IPerson): Promise<IPerson> {
    const newPerson = await Person._personRepository.create(person);
    return newPerson;
  }

  /**
   * maybe in the future we will support creating the person and it's users at the same time
   */
  // static async createPerson(person: IPerson): Promise<IPerson> {
  //   const { primaryDomainUser, secondaryDomainUsers, ...toCreate } = person;
  //   const tmpPerson = await Person._personRepository.create(toCreate);
  //   // create the domain users while ignoring illegals
  //   const domainUsers = [primaryDomainUser, ...secondaryDomainUsers];
  //   const [primaryUser, ...secondaryUsers] = await DomainUserController
  //     .createManyFromString(<string[]>domainUsers, tmpPerson.id);
  //   const SecondaryUsersIds = secondaryUsers.filter(u => u ? true : false).map(u => u.id);
  //   const primaryUserId = primaryUser? primaryUser.id : null;
  //   // add the created domain users to the person
  //   let update: Partial<IPerson> = {};
  //   if (SecondaryUsersIds.length !== 0) {
  //     update.secondaryDomainUsers = SecondaryUsersIds;
  //   }
  //   if (primaryUserId) {
  //     update.primaryDomainUser = primaryUserId;
  //   }
  //   const createdPerson = await Person.updatePerson(tmpPerson.id, update);
  //   return createdPerson;
  // }

  static async discharge(personID: string): Promise<any> {
    const person = await Person.getPersonById(personID);
    person.alive = false;
    if (person.managedGroup) {
      person.managedGroup = null;
    }
    const res = await Person.updatePerson(personID, person);
    return res;
  }

  static async removePerson(personID: string): Promise<any> {
    const res = await Person._personRepository.delete(personID);
    return res.result.n > 0 ? res.result : Promise.reject(new Error('Cannot find person with ID: ' + personID));
  }

  static async updatePerson(id: string, change: Partial<IPerson>): Promise<IPerson> {
    const updatedPerson = await Person._personRepository.update(id, change);
    if (!updatedPerson) return Promise.reject(new Error('Cannot find person with ID: ' + id));
    return <IPerson>updatedPerson;
  }

  static async updateTeam(personID: string, newTeamID: string): Promise<IPerson> {
    const person = await Person.getPersonById(personID);
    person.directGroup = newTeamID;
    return await Person.updatePerson(personID ,person);
  }

  // Will transfer person between groups automatically. Is that what we want?
  static async assign(personID: string, groupID: string): Promise<IPerson> {
    let person = await Person.getPersonById(personID);
    const group = await OrganizationGroup.getOrganizationGroup(groupID);

    person.directGroup = group.id;
    person = await Person.updatePerson(personID, person);
    return <IPerson>person;
  }

  // Will delete managedGroup too
  // static async dismiss(personID: string) {
  //   let person = await Person.getPersonById(personID);
  //   if (!person.directGroup) return;

  //   person.directGroup = null;
  //   if (person.managedGroup) person.managedGroup = null;
  //   person = await Person.updatePerson(personID, person);
  //   return person;
  // }

  static async manage(personID: string, groupID: string) {
    const person = await Person.getPersonById(personID);
    const group = await OrganizationGroup.getOrganizationGroup(groupID);
    
    if (String(person.directGroup) !== String(groupID)) {
      return Promise.reject(new Error('This person is not a member in this group, hence can not be appointed as a leaf'));
    }
    // else
    person.managedGroup = group.id;
    await Person.updatePerson(personID, person);
    return;
  }

  static async resign(personID: string) {
    const person = await Person.getPersonById(personID);
    person.managedGroup = undefined;
    await Person.updatePerson(personID, person);
  }
}<|MERGE_RESOLUTION|>--- conflicted
+++ resolved
@@ -44,27 +44,12 @@
     return <IPerson[]>persons;
   }
 
-<<<<<<< HEAD
-  static async createPerson(person: IPerson): Promise<IPerson> {
-    const newPerson = await Person._personRepository.create(person);
-    return <IPerson>newPerson;
-=======
   static async getByDomainUserString(userString: string): Promise<IPerson> {
     const user = await DomainUserController.getByFullString(userString);
     if (user && user.personId) {
       return await Person.getPersonById(<string>user.personId);
     }
     return null;
-  }
-
-  static async getOrganizationGroupMembers(groupID: string): Promise<IPerson[]> {
-    // check that this group exists
-    const group = await OrganizationGroup.getOrganizationGroupOld(groupID);
-
-    const offsprings = <IOrganizationGroup[]>(await this._organizationGroupRepository.getOffsprings(groupID));
-    const membersIDs = offsprings.map(offspring => offspring.members).reduce((a, b) => (<string[]>a).concat(<string[]>b));
-    const members = <IPerson[]>await this._personRepository.getSome(<string[]>membersIDs);
-    return members;
   }
 
   static async addNewUser(personId: string, user: IDomainUser | string, isPrimary: boolean): 
@@ -91,7 +76,6 @@
     }
     const updatedPerson = await Person.updatePerson(personId, person);
     return updatedPerson;
->>>>>>> 3be1f437
   }
 
 
