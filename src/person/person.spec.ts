import * as chai from 'chai';
import * as sinon from 'sinon';
import * as server from '../server';
import * as personRouter from './person.route';
import { Person } from './person.controller';
import { PersonModel } from './person.model';
import { OrganizationGroupModel } from '../group/organizationGroup/organizationGroup.model';
import { IPerson } from './person.interface';
import { IOrganizationGroup } from '../group/organizationGroup/organizationGroup.interface';
import { OrganizationGroup } from '../group/organizationGroup/organizationGroup.controller';
import { expectError } from '../helpers/spec.helper';
import { Types } from 'mongoose';
import { ObjectId } from 'bson';

const should = chai.should();
const expect = chai.expect;
chai.use(require('chai-http'));

const dbIdExample = ['5b50a76713ddf90af494de32', '5b56e5ca07f0de0f38110b9c', '5b50a76713ddf90af494de33', '5b50a76713ddf90af494de34','5b50a76713ddf90af494de35','5b50a76713ddf90af494de36', '5b50a76713ddf90af494de37'];

const personExamples: IPerson[] = [
  <IPerson>{
    identityCard: '123456789',
    personalNumber: '2345671',
    primaryDomainUser: new Types.ObjectId(dbIdExample[2]),
    firstName: 'Avi',
    lastName: 'Ron',
    dischargeDay: new Date(2022, 11),
    mail: 'avi.ron@gmail.com',
    hierarchy: ['Airport', 'Pilots guild', 'captain'],
    job: 'Pilot 1',
    serviceType: 'shit',
    directGroup: new Types.ObjectId(dbIdExample[3]),
  },
  <IPerson>{
    identityCard: '234567891',
    personalNumber: '3456712',
    primaryDomainUser: new Types.ObjectId(dbIdExample[3]),
    firstName: 'Mazal',
    lastName: 'Tov',
    dischargeDay: new Date(2022, 11),
    hierarchy: ['birthday', 'anniversary'],
    job: 'parent',
    serviceType: 'this',
    directGroup: new Types.ObjectId(dbIdExample[3]),    
  },
  <IPerson>{
    identityCard: '345678912',
    personalNumber: '4567123',
    firstName: 'Eli',
    lastName: 'Kopter',
    dischargeDay: new Date(2022, 11),
    hierarchy: ['Airport', 'Pilots guild'],
    job: 'Pilot 2',
    responsibility: 'SecurityOfficer',
    responsibilityLocation: new Types.ObjectId(dbIdExample[1]),
    clearance: '3',
    rank: 'Skillful',
    serviceType: 'is',
    directGroup: new Types.ObjectId(dbIdExample[3]),
  },
  <IPerson>{
    identityCard: '456789123',
    personalNumber: '5671234',
    firstName: 'Tiki',
    lastName: 'Poor',
    dischargeDay: new Date(2022, 11),
    hierarchy: ['fashion designer', 'cosmetician guild'],
    job: 'cosmetician 1',
    serviceType: 'fucking',
    directGroup: new Types.ObjectId(dbIdExample[1]),
  },
  <IPerson>{
    identityCard: '567891234',
    personalNumber: '1234567',
    firstName: 'Yonatan',
    lastName: 'Tal',
    dischargeDay: new Date(2022, 11),
    hierarchy: ['www', 'microsoft', 'github'],
    job: 'Programmer',
    serviceType: 'shit',
    directGroup: new Types.ObjectId(dbIdExample[3]),
  },
];

describe('Persons', () => {
  describe('#getPersons', () => {
    it('Should be empty if there are no persons', async () => {
      const persons = await Person.getPersons();
      persons.should.be.a('array');
      persons.should.have.lengthOf(0);
    });
    it('Should get all the persons', async () => {
      await Person.createPerson(<IPerson>{ ...personExamples[0] });

      let persons = await Person.getPersons();
      persons.should.be.a('array');
      persons.should.have.lengthOf(1);
      should.exist(persons[0]);
      persons[0].should.have.property('personalNumber', '2345671');


      await Person.createPerson(<IPerson>{ ...personExamples[1] });
      await Person.createPerson(<IPerson>{ ...personExamples[2] });

      persons = await Person.getPersons();
      persons.should.be.a('array');
      persons.should.have.lengthOf(3);
      persons[0].should.have.property('firstName', 'Avi');
      persons[1].should.exist;
      persons[2].should.have.property('lastName', 'Kopter');
    });
  });
  describe('#get updated persons a from given date', () => {
    it('Should get the current persons', async () => {
      const clock = sinon.useFakeTimers();
      await Person.createPerson(<IPerson>{ ...personExamples[0] });
      clock.tick(1000);
      const from = new Date();
      clock.tick(1000);
      await Person.createPerson(<IPerson>{ ...personExamples[1] });
      await Person.createPerson(<IPerson>{ ...personExamples[2] });
      clock.tick(1000);
      const to = new Date();
      clock.tick(1000);
      await Person.createPerson(<IPerson>{ ...personExamples[3] });
      const persons = await Person.getUpdatedFrom(from, to);
      clock.restore();

      should.exist(persons);
      persons.should.have.lengthOf(2);
      persons[0].should.have.property('personalNumber', '3456712');
      persons[1].should.have.property('personalNumber', '4567123');

    });
  });
  describe('#createPerson', () => {
    it('Should create a person with basic info', async () => {
      const person = await Person.createPerson(<IPerson>{ ...personExamples[4] });
      should.exist(person);
      person.should.have.property('identityCard', '567891234');
      person.should.have.property('personalNumber', '1234567');
      person.should.have.property('primaryDomainUser', personExamples[4].primaryDomainUser);
      person.should.have.property('firstName', 'Yonatan');
      person.should.have.property('lastName', 'Tal');
      person.should.have.property('dischargeDay', personExamples[4].dischargeDay);
      person.should.have.property('hierarchy');
      person.hierarchy.should.have.ordered.members(['www', 'microsoft', 'github']);
      person.should.have.property('job', 'Programmer');
      person.should.have.property('rank', 'Newbie');
      person.should.have.property('responsibility', 'None');
      person.should.have.property('clearance', '0');
      person.should.have.property('alive', true);
    });
    it('Should create a person with more info', async () => {
      const newPerson = <IPerson>{
        ...personExamples[4],
        primaryDomainUser: new Types.ObjectId(dbIdExample[3]),
        secondaryDomainUsers: [new Types.ObjectId(dbIdExample[0]), 
          new Types.ObjectId(dbIdExample[1])],
        serviceType: 'standing army',
        mail: 'yonatan@work.com',
        phone: ['023456789', '02-3456389'],
        mobilePhone: ['054-9754999', '0541234567'],
        rank: 'Skillful',
        address: 'I live here',
        responsibility: 'HR',
        responsibilityLocation: new Types.ObjectId(dbIdExample[3]),
        clearance: '5',
        alive: true,
      };

      const person = await Person.createPerson(newPerson);
      should.exist(person);
      // todo: remove this
      console.log('---------createdperson.domainUser-------', person.primaryDomainUser);
      person.should.have.property('identityCard', newPerson.identityCard);
      person.should.have.property('personalNumber', newPerson.personalNumber);
      person.should.have.property('primaryDomainUser', newPerson.primaryDomainUser);
      person.should.have.property('secondaryDomainUsers');
      person.secondaryDomainUsers.should.have.members(newPerson.secondaryDomainUsers);
      person.should.have.property('serviceType', newPerson.serviceType);
      person.should.have.property('firstName', newPerson.firstName);
      person.should.have.property('lastName', newPerson.lastName);
      person.should.have.property('currentUnit', newPerson.currentUnit);
      person.should.have.property('dischargeDay', newPerson.dischargeDay);
      person.should.have.property('hierarchy');
      person.hierarchy.should.have.ordered.members(newPerson.hierarchy);
      person.should.have.property('job', newPerson.job);
      person.should.have.property('mail', newPerson.mail);
      person.should.have.property('phone');
      person.phone.should.have.members(newPerson.phone);
      person.should.have.property('mobilePhone');
      person.mobilePhone.should.have.members(newPerson.mobilePhone);
      person.should.have.property('rank', newPerson.rank);
      person.should.have.property('address', newPerson.address);
      person.should.have.property('responsibility', newPerson.responsibility);
      person.should.have.property('clearance', newPerson.clearance);
      person.should.have.property('alive', newPerson.alive);
    });

    describe('Person validation', () => {
      it('Should throw an error when Person is undefined', async () => {
        await expectError(Person.createPerson, [undefined]);
      });
      it('Should throw an error when mandatory fields are missing', async () => {
        let person = { ...personExamples[1] };
        delete person.identityCard;
        await expectError(Person.createPerson, [person]);
        person = { ...personExamples[1] };
        person.personalNumber = '';
        await expectError(Person.createPerson, [person]);
        person = { ...personExamples[1] };
        delete person.firstName;
        await expectError(Person.createPerson, [person]);
        person = { ...personExamples[1] };
        delete person.lastName;
        await expectError(Person.createPerson, [person]);
        person = { ...personExamples[1] };
        delete person.dischargeDay;
        await expectError(Person.createPerson, [person]);
        person = { ...personExamples[1] };
        delete person.hierarchy;
        await expectError(Person.createPerson, [person]);
        person = { ...personExamples[1] };
        delete person.job;
        await expectError(Person.createPerson, [person]);
        person = { ...personExamples[1] };
        delete person.directGroup;
        await expectError(Person.createPerson, [person]);
        person = { ...personExamples[1] };
        delete person.serviceType;
        await expectError(Person.createPerson, [person]);
      });
      it('Should throw an error when Identity Card is not valid', async () => {
        const person = { ...personExamples[1] };
        person.identityCard = '1234567890';
        await expectError(Person.createPerson, [person]);
        person.identityCard = '12345678a';
        await expectError(Person.createPerson, [person]);
        person.identityCard = '12345';
        await expectError(Person.createPerson, [person]);
      });
      it('Should throw an error when personal number is not valid', async () => {
        const person = { ...personExamples[1] };
        person.personalNumber = '234567103';
        await expectError(Person.createPerson, [person]);
        person.personalNumber = '23456';
        await expectError(Person.createPerson, [person]);
        person.personalNumber = '234a567';
        await expectError(Person.createPerson, [person]);
      });
      // TODO: move these to the domain user tests

      // it('Should throw an error when primary person is not valid', async () => {
      //   const person = { ...personExamples[1] };
      //   person.primaryDomainUser = 'aviron@secure.';
      //   await expectError(Person.createPerson, [person]);
      //   person.primaryDomainUser = 'avironsecure.sod';
      //   await expectError(Person.createPerson, [person]);
      //   person.primaryDomainUser = 'aviron@securesod';
      //   await expectError(Person.createPerson, [person]);
      //   person.primaryDomainUser = '@secure.sod';
      //   await expectError(Person.createPerson, [person]);
      //   person.primaryDomainUser = 'aviron@.sod';
      //   await expectError(Person.createPerson, [person]);
      // });
      // it('Should throw an error when secondary persons is not valid', async () => {
      //   const person = { ...personExamples[1] };
      //   person.secondaryDomainUsers = ['avi@secure.sod', 'ron@.sod'];
      //   await expectError(Person.createPerson, [person]);
      //   person.secondaryDomainUsers = ['@secure.sod', 'ron@secure.sod'];
      //   await expectError(Person.createPerson, [person]);
      //   person.secondaryDomainUsers = ['avi@secure.sod', 'ron@secure'];
      //   await expectError(Person.createPerson, [person]);
      // });
      it('Should throw an error when Name strings are empty', async () => {
        const person = { ...personExamples[1] };
        person.firstName = '';
        await expectError(Person.createPerson, [person]);
        person.firstName = 'Avi';
        person.lastName = '';
        await expectError(Person.createPerson, [person]);
      });
      it('Should throw an error when hierarchy are empty', async () => {
        const person = { ...personExamples[1] };
        person.hierarchy = [];
        await expectError(Person.createPerson, [person]);
      });
      it('Should throw an error when job is empty', async () => {
        const person = { ...personExamples[1] };
        person.job = '';
        await expectError(Person.createPerson, [person]);
      });
      it('Should throw an error when responsibility is not valid', async () => {
        const person = { ...personExamples[1] };
        person.responsibility = 'HR';
        await expectError(Person.createPerson, [person]);
        person.responsibility = 'None';
        person.responsibilityLocation = new Types.ObjectId('');
        await expectError(Person.createPerson, [person]);
        delete person.responsibility;
        await expectError(Person.createPerson, [person]);
      });
      it('Should throw an error when mail string is invalid', async () => {
        const person = { ...personExamples[1] };
        person.mail = '@gmail.com';
        await expectError(Person.createPerson, [person]);
        person.mail = 'aviron@.com';
        await expectError(Person.createPerson, [person]);
        person.mail = 'avirongmail.com';
        await expectError(Person.createPerson, [person]);
        person.mail = 'aviron@gmailcom';
        await expectError(Person.createPerson, [person]);
        person.mail = 'aviron@.com';
        await expectError(Person.createPerson, [person]);
        person.mail = 'aviron@gmail.';
        await expectError(Person.createPerson, [person]);
      });
      it('Should throw an error when Phone is invalid', async () => {
        const person = { ...personExamples[1] };
        person.phone = ['BlaBla'];
        await expectError(Person.createPerson, [person]);
        person.phone = ['0212345678'];
        await expectError(Person.createPerson, [person]);
        person.phone = ['02-123645678'];
        await expectError(Person.createPerson, [person]);
        person.phone = ['0212-364567'];
        await expectError(Person.createPerson, [person]);
        person.phone = ['02-36456'];
        await expectError(Person.createPerson, [person]);
        person.phone = ['12364564'];
        await expectError(Person.createPerson, [person]);
      });
      it('Should throw an error when Mobile Phone is invalid', async () => {
        const person = { ...personExamples[1] };
        person.mobilePhone = ['BlaBla'];
        await expectError(Person.createPerson, [person]);
        person.mobilePhone = ['05412345678'];
        await expectError(Person.createPerson, [person]);
        person.mobilePhone = ['054-12345678'];
        await expectError(Person.createPerson, [person]);
        person.mobilePhone = ['054-123456'];
        await expectError(Person.createPerson, [person]);
        person.mobilePhone = ['0236456789'];
        await expectError(Person.createPerson, [person]);
        person.mobilePhone = ['1523645678'];
        await expectError(Person.createPerson, [person]);
      });
      it('Should throw an error when clearance is invalid', async () => {
        const person = { ...personExamples[1] };
        person.clearance = '-2';
        await expectError(Person.createPerson, [person]);
        person.clearance = '11';
        await expectError(Person.createPerson, [person]);
      });
      it('Should throw an error when existed identity card is given', async () => {
        await Person.createPerson(<IPerson>{ ...personExamples[1] });
        const person = { ...personExamples[3] };
        person.identityCard = personExamples[1].identityCard;
        await expectError(Person.createPerson, [person]);
      });
      it('Should throw an error when existed personal number is given', async () => {
        await Person.createPerson(<IPerson>{ ...personExamples[1] });
        const person = { ...personExamples[3] };
        person.personalNumber = personExamples[1].personalNumber;
        await expectError(Person.createPerson, [person]);
      });
      // todo: implement the checks for that
      // it('Should throw an error when existed primary person is given', async () => {
      //   await Person.createPerson(<IPerson>{ ...personExamples[1] });
      //   const person = { ...personExamples[3] };
      //   person.primaryDomainUser = personExamples[1].primaryDomainUser;
      //   await expectError(Person.createPerson, [person]);
      // });
    });
  });

  describe('#getPerson', () => {
    it('Should throw an error when there is no matching person', async () => {
      await expectError(Person.getPersonById, [dbIdExample[0]]);
    });
    it('Should find person when one exists', async () => {
      const person = await Person.createPerson(<IPerson>{ ...personExamples[0] });
<<<<<<< HEAD
      const returnedPerson = await Person.getPerson(person.id);
=======
      const returnedPerson = await Person.getPersonById(person._id);
>>>>>>> 6f7a9f9a
      should.exist(returnedPerson);
      person.should.have.property('identityCard', '123456789');
      person.should.have.property('firstName', 'Avi');
    });
  });
  describe('#removePerson', () => {
    it('Should throw an error when there is no person to remove', async () => {
      await expectError(Person.removePerson, [dbIdExample[0]]);
    });
    it('Should remove a person successfully if existed', async () => {
      const person = await Person.createPerson(<IPerson>{ ...personExamples[0] });
      const res = await Person.removePerson(person.id);
      should.exist(res);
      res.should.have.property('ok', 1);
      res.should.have.property('n', 1);
<<<<<<< HEAD
      await expectError(Person.getPerson, [person.id]);
=======
      await expectError(Person.getPersonById, [person._id]);
>>>>>>> 6f7a9f9a
    });
    it('Should update the person\'s group after that the person is removed', async () => {
      const person = await Person.createPerson(<IPerson>{ ...personExamples[0] });
      let group = await OrganizationGroup.createOrganizationGroup(<IOrganizationGroup>{ name: 'group' });
      await Person.assign(person.id, group._id);

      group = await OrganizationGroup.getOrganizationGroup(group._id, ['directMembers']);
      group.directMembers.should.have.lengthOf(1);

      await Person.removePerson(person.id);

      group = await OrganizationGroup.getOrganizationGroup(group._id, ['directMembers']);
      group.directMembers.should.have.lengthOf(0);
    });
  });
  describe('#discharge', () => {
    it('Should throw an error when there is no person to discharge', async () => {
      await expectError(Person.discharge, [dbIdExample[0]]);
    });
    it('Should discharge a person successfully if existed', async () => {
      const person = await Person.createPerson(<IPerson>{ ...personExamples[0] });
      const res = await Person.discharge(person.id);
      should.exist(res);
      res.should.have.property('alive', false);
    });
    it('Should update the person\'s group and manage group after that the person is discharged', async () => {
      const person = await Person.createPerson(<IPerson>{ ...personExamples[0] });
      let group = await OrganizationGroup.createOrganizationGroup(<IOrganizationGroup>{ name: 'group' });
      await Person.assign(person.id, group._id);
      await Person.manage(person.id, group._id);
      await Person.discharge(person.id);

      group = await OrganizationGroup.getOrganizationGroup(group._id, ['directMembers', 'directManagers']);
      group.directMembers.should.have.lengthOf(0);
      group.directManagers.should.have.lengthOf(0);
    });
    it('Should not get a "dead" person with the regular get', async () => {
      const person = await Person.createPerson(<IPerson>{ ...personExamples[0] });
      await Person.discharge(person.id);

      const persons = await Person.getPersons();
      persons.should.have.lengthOf(0);
    });
  });
  describe('#updatePerson', () => {
    it('Should throw an error when the person does not exist', async () => {
      await expectError(Person.updatePerson, [{ ...personExamples[0] }]);
    });
    it('Should throw an error when updated data isn\'t valid', async () => {
      const person = <IPerson>{ ...personExamples[0] };
      await Person.createPerson(person);

      person.firstName = '';

      await expectError(Person.updatePerson, [person]);
    });
    it.only('Should return the updated person', async () => {
      const person = await Person.createPerson(<IPerson>{ ...personExamples[0] });

      person.job = 'Programmer';
      person.rank = 'Skilled';
      person.responsibility = 'HR';
      person.responsibilityLocation = new Types.ObjectId(dbIdExample[0]);

      const updatedPerson = await Person.updatePerson(person.id, person);
      console.log('-----updated person ---------', <any>person.responsibilityLocation instanceof Types.ObjectId);
      should.exist(updatedPerson);

      expect(updatedPerson.id === person.id).to.be.true;
      updatedPerson.should.have.property('firstName', person.firstName);
      updatedPerson.should.have.property('rank', person.rank);
      updatedPerson.should.have.property('job', person.job);
      updatedPerson.should.have.property('responsibility', person.responsibility);
      expect(updatedPerson.responsibilityLocation === person.responsibilityLocation).to.be.true;
    });
    it('Should not delete the unchanged props', async () => {
      const person = await Person.createPerson(<IPerson>{ ...personExamples[0] });
      const updatedPerson = await Person.updatePerson(person.id, { firstName: 'Danny' });
      updatedPerson.should.have.property('lastName', 'Ron');
    });
    it('Should save the updated person correctly', async () => {
      const person = await Person.createPerson(<IPerson>{ ...personExamples[0] });

      person.job = 'Programmer';
      person.rank = 'Skilled';
      person.responsibility = 'SecurityOfficer';
      person.responsibilityLocation = new Types.ObjectId(dbIdExample[0]);

<<<<<<< HEAD
      await Person.updatePerson(person.id, person);
      const updatedPerson = await Person.getPerson(person.id);
=======
      await Person.updatePerson(person);
      const updatedPerson = await Person.getPersonById(person._id);
>>>>>>> 6f7a9f9a

      should.exist(updatedPerson);

      // Why can't I loop over the person's keys and values?? stupid typescript...

      expect(updatedPerson.id === person.id).to.be.true;
      updatedPerson.should.have.property('firstName', person.firstName);
      updatedPerson.should.have.property('rank', person.rank);
      updatedPerson.should.have.property('job', person.job);
      updatedPerson.should.have.property('responsibility', person.responsibility);
      expect(updatedPerson.responsibilityLocation === person.responsibilityLocation).to.be.true;
    });
  });
  describe('Person Staffing', () => {
    it('Should throw an error if the person does not exist', async () => {
      await expectError(Person.assign, [dbIdExample[0], dbIdExample[1]]);
      const group = await OrganizationGroup.createOrganizationGroup(<IOrganizationGroup>{ name: 'group' });
      await expectError(Person.assign, [dbIdExample[0], group._id]);
    });
    it('Should throw an error if the group does not exist', async () => {
      const person = await Person.createPerson(<IPerson>{ ...personExamples[0] });
      await expectError(Person.assign, [person.id, dbIdExample[0]]);
    });
    it('Should assign person to group', async () => {
      let person = await Person.createPerson(<IPerson>{ ...personExamples[0] });
      let group = await OrganizationGroup.createOrganizationGroup(<IOrganizationGroup>{ name: 'group' });
      await Person.assign(person.id, group._id);

      // Check in the person and group after the update
<<<<<<< HEAD
      person = await Person.getPerson(person.id);
=======
      person = await Person.getPersonById(person._id);
>>>>>>> 6f7a9f9a
      group = await OrganizationGroup.getOrganizationGroup(group._id, ['directMembers']);
      should.exist(person);
      should.exist(group);
      expect(person.directGroup.toString() === group._id.toString()).to.be.ok;
      group.directMembers.should.have.lengthOf(1);
      expect(group.directMembers[0].id === person.id).to.be.true;
      (group.admins == null).should.be.true;
    });
    it('Should transfer a person from another group if he was assigned to one before', async () => {
      let person = await Person.createPerson(<IPerson>{ ...personExamples[0] });
      let group1 = await OrganizationGroup.createOrganizationGroup(<IOrganizationGroup>{ name: 'group1' });
      let group2 = await OrganizationGroup.createOrganizationGroup(<IOrganizationGroup>{ name: 'group2' });
      await Person.assign(person.id, group1._id);
      await Person.assign(person.id, group2._id);

<<<<<<< HEAD
      person = await Person.getPerson(person.id);
=======
      person = await Person.getPersonById(person._id);
>>>>>>> 6f7a9f9a
      group1 = await OrganizationGroup.getOrganizationGroup(group1._id, ['directMembers']);
      group2 = await OrganizationGroup.getOrganizationGroup(group2._id, ['directMembers']);

      group1.directMembers.should.have.lengthOf(0);
      group2.directMembers.should.have.lengthOf(1);
      expect(group2.directMembers[0].id === person.id).to.be.true;
      expect(person.directGroup.toString() === group2._id.toString()).to.be.ok;
    });
  });
  describe('Appoint as a leaf', () => {
    it('Should throw an error if the person does not exist', async () => {
      await expectError(Person.manage, [dbIdExample[0], dbIdExample[1]]);
      const group = await OrganizationGroup.createOrganizationGroup(<IOrganizationGroup>{ name: 'group' });
      await expectError(Person.manage, [dbIdExample[0], group._id]);
    });
    it('Should throw an error if the group does not exist', async () => {
      const person = await Person.createPerson(<IPerson>{ ...personExamples[0] });
      await expectError(Person.manage, [person.id, dbIdExample[0]]);
    });
    it('Should appoint as a manager', async () => {
      let person = await Person.createPerson(<IPerson>{ ...personExamples[0] });
      let group = await OrganizationGroup.createOrganizationGroup(<IOrganizationGroup>{ name: 'group' });
      await Person.assign(person.id, group._id);
      await Person.manage(person.id, group._id);

      // Check in the person and group after the update
<<<<<<< HEAD
      person = await Person.getPerson(person.id);
=======
      person = await Person.getPersonById(person._id);
>>>>>>> 6f7a9f9a
      group = await OrganizationGroup.getOrganizationGroup(group._id, ['directMembers', 'directManagers']);

      should.exist(person);
      should.exist(group);
      expect(person.directGroup === group._id.toString()).to.be.true;
      group.directMembers.should.have.lengthOf(1);
      expect(group.directMembers[0].id === person.id).to.be.true;
      group.directManagers.should.have.lengthOf(1);
      expect(group.directManagers[0].id === person.id).to.be.true;
    });
    it('Should not transfer if in another group', async () => {
      let person = await Person.createPerson(<IPerson>{ ...personExamples[0] });
      let group1 = await OrganizationGroup.createOrganizationGroup(<IOrganizationGroup>{ name: 'group1' });
      let group2 = await OrganizationGroup.createOrganizationGroup(<IOrganizationGroup>{ name: 'group2' });
      await expectError(Person.manage, [person.id, group2._id]);
      await Person.assign(person.id, group1._id);
      await expectError(Person.manage, [person.id, group2._id]);

<<<<<<< HEAD
      person = await Person.getPerson(person.id);
=======
      person = await Person.getPersonById(person._id);
>>>>>>> 6f7a9f9a
      group1 = await OrganizationGroup.getOrganizationGroup(group1._id, ['directMembers', 'directManagers']);
      group2 = await OrganizationGroup.getOrganizationGroup(group2._id, ['directMembers', 'directManagers']);

      group1.directMembers.should.have.lengthOf(1);
      group1.directManagers.should.have.lengthOf(0);
      group2.directMembers.should.have.lengthOf(0);
      group2.directManagers.should.have.lengthOf(0);
      expect(group1.directMembers[0].id === person.id).to.be.true;
      expect(person.directGroup === group1._id.toString()).to.be.true;


      await Person.manage(person.id, group1._id);
      await expectError(Person.manage, [person.id, group2._id]);

<<<<<<< HEAD
      person = await Person.getPerson(person.id);
=======
      person = await Person.getPersonById(person._id);
>>>>>>> 6f7a9f9a
      group1 = await OrganizationGroup.getOrganizationGroup(group1._id, ['directMembers', 'directManagers']);
      group2 = await OrganizationGroup.getOrganizationGroup(group2._id, ['directMembers', 'directManagers']);
      group1.directMembers.should.have.lengthOf(1);
      group1.directManagers.should.have.lengthOf(1);
      group2.directMembers.should.have.lengthOf(0);
      group2.directManagers.should.have.lengthOf(0);
    });
  });

});

async function bigTree() {
  const seldag = await OrganizationGroup.createOrganizationGroup(<IOrganizationGroup>{ name: 'Seldag' });
  const ariandel = await OrganizationGroup.createOrganizationGroup(<IOrganizationGroup>{ name: 'Ariandel' });

  const parent_1 = await OrganizationGroup.createOrganizationGroup(<IOrganizationGroup>{ name: 'Sheep' });
  const parent_2 = await OrganizationGroup.createOrganizationGroup(<IOrganizationGroup>{ name: 'A sheep' });
  const parent_3 = await OrganizationGroup.createOrganizationGroup(<IOrganizationGroup>{ name: 'And a sheep' });

  const child_11 = await OrganizationGroup.createOrganizationGroup(<IOrganizationGroup>{ name: 'Child 1.1' });
  const child_21 = await OrganizationGroup.createOrganizationGroup(<IOrganizationGroup>{ name: 'Child 2.1' });
  const child_22 = await OrganizationGroup.createOrganizationGroup(<IOrganizationGroup>{ name: 'Child 2.2' });
  const child_31 = await OrganizationGroup.createOrganizationGroup(<IOrganizationGroup>{ name: 'Child 3.1' });
  const child_32 = await OrganizationGroup.createOrganizationGroup(<IOrganizationGroup>{ name: 'Child 3.2' });
  const child_33 = await OrganizationGroup.createOrganizationGroup(<IOrganizationGroup>{ name: 'Child 3.3' });

  await OrganizationGroup.childrenAdoption(seldag._id, [parent_1._id, parent_2._id, parent_3._id]);
  await OrganizationGroup.childrenAdoption(parent_1._id, [child_11._id]);
  await OrganizationGroup.childrenAdoption(parent_2._id, [child_21._id, child_22._id]);
  await OrganizationGroup.childrenAdoption(parent_3._id, [child_31._id, child_32._id, child_33._id]);

  const person_11 = await Person.createPerson(<IPerson>{
    identityCard: '000000011',
    personalNumber: '0000011',
    primaryDomainUser: new Types.ObjectId(dbIdExample[3]),
    firstName: 'Mazal',
    lastName: 'Tov',
    dischargeDay: new Date(2022, 11),
    hierarchy: ['birthday', 'anniversary'],
    job: 'parent',
    serviceType: 'dying',
  });
  const person_12 = await Person.createPerson(<IPerson>{
    identityCard: '000000012',
    personalNumber: '0000012',
    primaryDomainUser: new Types.ObjectId(dbIdExample[2]),
    firstName: 'Mazal',
    lastName: 'Tov',
    dischargeDay: new Date(2022, 11),
    hierarchy: ['birthday', 'anniversary'],
    job: 'parent',
    serviceType: 'inside',
  });
  const person_21 = await Person.createPerson(<IPerson>{
    identityCard: '000000021',
    personalNumber: '0000021',
    primaryDomainUser: new Types.ObjectId(dbIdExample[3]),
    firstName: 'Mazal',
    lastName: 'Tov',
    dischargeDay: new Date(2022, 11),
    hierarchy: ['birthday', 'anniversary'],
    job: 'parent',
    serviceType: 'cant',
  });
  const person_111 = await Person.createPerson(<IPerson>{
    identityCard: '000000111',
    personalNumber: '0000111',
    primaryDomainUser: new Types.ObjectId(dbIdExample[3]),
    firstName: 'Mazal',
    lastName: 'Tov',
    dischargeDay: new Date(2022, 11),
    hierarchy: ['birthday', 'anniversary'],
    job: 'parent',
    serviceType: 'let go',
  });
  const person_221 = await Person.createPerson(<IPerson>{
    identityCard: '000000221',
    personalNumber: '0000221',
    primaryDomainUser: new Types.ObjectId(dbIdExample[3]),
    firstName: 'Mazal',
    lastName: 'Tov',
    dischargeDay: new Date(2022, 11),
    hierarchy: ['birthday', 'anniversary'],
    job: 'parent',
    serviceType: 'of',
  });
  const person_311 = await Person.createPerson(<IPerson>{
    identityCard: '000000311',
    personalNumber: '0000311',
    primaryDomainUser: new Types.ObjectId(dbIdExample[3]),
    firstName: 'Mazal',
    lastName: 'Tov',
    dischargeDay: new Date(2022, 11),
    hierarchy: ['birthday', 'anniversary'],
    job: 'parent',
    serviceType: 'that',
  });
  const person_312 = await Person.createPerson(<IPerson>{
    identityCard: '000000312',
    personalNumber: '0000312',
    primaryDomainUser: new Types.ObjectId(dbIdExample[3]),
    firstName: 'Mazal',
    lastName: 'Tov',
    dischargeDay: new Date(2022, 11),
    hierarchy: ['birthday', 'anniversary'],
    job: 'parent',
    serviceType: 'africa',
  });
  const person_331 = await Person.createPerson(<IPerson>{
    identityCard: '000000331',
    personalNumber: '0000331',
    primaryDomainUser: new Types.ObjectId(dbIdExample[3]),
    firstName: 'Mazal',
    lastName: 'Tov',
    dischargeDay: new Date(2022, 11),
    hierarchy: ['birthday', 'anniversary'],
    job: 'parent',
    serviceType: 'toto',
  });

  const friede = await Person.createPerson(<IPerson>{
    identityCard: '100000001',
    personalNumber: '1000001',
    primaryDomainUser: new Types.ObjectId(dbIdExample[3]),
    firstName: 'Mazal',
    lastName: 'Tov',
    dischargeDay: new Date(2022, 11),
    hierarchy: ['birthday', 'anniversary'],
    job: 'parent',
    serviceType: 'hold',
  });
  const gale = await Person.createPerson(<IPerson>{
    identityCard: '100000002',
    personalNumber: '1000002',
    primaryDomainUser: new Types.ObjectId(dbIdExample[3]),
    firstName: 'Mazal',
    lastName: 'Tov',
    dischargeDay: new Date(2022, 11),
    hierarchy: ['birthday', 'anniversary'],
    job: 'parent',
    serviceType: 'the',
  });

  await Person.assign(person_11.id, parent_1._id);
  await Person.assign(person_12.id, parent_1._id);
  await Person.assign(person_21.id, parent_2._id);
  await Person.assign(person_111.id, child_11._id);
  await Person.assign(person_221.id, child_22._id);
  await Person.assign(person_311.id, child_31._id);
  await Person.assign(person_312.id, child_31._id);
  await Person.assign(person_331.id, child_33._id);

  await Person.assign(friede.id, ariandel._id);
  await Person.assign(gale.id, ariandel._id);

  return seldag;
}

async function printTreeHeavy(sourceID: string, deep = 0) {
  const source = await OrganizationGroup.getOrganizationGroupOld(sourceID);
  let pre = '';
  for (let i = 0; i < deep; i++) {
    pre += '  ';
  }
  console.log(pre + source.name);
  const children = source.children;
  if (children.length === 0) return;
  for (const child of children) await printTreeHeavy(<string>child, deep + 1);
}<|MERGE_RESOLUTION|>--- conflicted
+++ resolved
@@ -10,7 +10,6 @@
 import { OrganizationGroup } from '../group/organizationGroup/organizationGroup.controller';
 import { expectError } from '../helpers/spec.helper';
 import { Types } from 'mongoose';
-import { ObjectId } from 'bson';
 
 const should = chai.should();
 const expect = chai.expect;
@@ -22,7 +21,7 @@
   <IPerson>{
     identityCard: '123456789',
     personalNumber: '2345671',
-    primaryDomainUser: new Types.ObjectId(dbIdExample[2]),
+    primaryDomainUser: dbIdExample[2],
     firstName: 'Avi',
     lastName: 'Ron',
     dischargeDay: new Date(2022, 11),
@@ -30,19 +29,19 @@
     hierarchy: ['Airport', 'Pilots guild', 'captain'],
     job: 'Pilot 1',
     serviceType: 'shit',
-    directGroup: new Types.ObjectId(dbIdExample[3]),
+    directGroup: dbIdExample[3],
   },
   <IPerson>{
     identityCard: '234567891',
     personalNumber: '3456712',
-    primaryDomainUser: new Types.ObjectId(dbIdExample[3]),
+    primaryDomainUser: dbIdExample[3],
     firstName: 'Mazal',
     lastName: 'Tov',
     dischargeDay: new Date(2022, 11),
     hierarchy: ['birthday', 'anniversary'],
     job: 'parent',
     serviceType: 'this',
-    directGroup: new Types.ObjectId(dbIdExample[3]),    
+    directGroup: dbIdExample[3],    
   },
   <IPerson>{
     identityCard: '345678912',
@@ -53,11 +52,11 @@
     hierarchy: ['Airport', 'Pilots guild'],
     job: 'Pilot 2',
     responsibility: 'SecurityOfficer',
-    responsibilityLocation: new Types.ObjectId(dbIdExample[1]),
+    responsibilityLocation: dbIdExample[1],
     clearance: '3',
     rank: 'Skillful',
     serviceType: 'is',
-    directGroup: new Types.ObjectId(dbIdExample[3]),
+    directGroup: dbIdExample[3],
   },
   <IPerson>{
     identityCard: '456789123',
@@ -68,7 +67,7 @@
     hierarchy: ['fashion designer', 'cosmetician guild'],
     job: 'cosmetician 1',
     serviceType: 'fucking',
-    directGroup: new Types.ObjectId(dbIdExample[1]),
+    directGroup: dbIdExample[1],
   },
   <IPerson>{
     identityCard: '567891234',
@@ -79,7 +78,7 @@
     hierarchy: ['www', 'microsoft', 'github'],
     job: 'Programmer',
     serviceType: 'shit',
-    directGroup: new Types.ObjectId(dbIdExample[3]),
+    directGroup: dbIdExample[3],
   },
 ];
 
@@ -91,8 +90,8 @@
       persons.should.have.lengthOf(0);
     });
     it('Should get all the persons', async () => {
-      await Person.createPerson(<IPerson>{ ...personExamples[0] });
-
+      // console.log('-------------- person -------', personExamples[0]);
+      await Person.createPerson(personExamples[0]);
       let persons = await Person.getPersons();
       persons.should.be.a('array');
       persons.should.have.lengthOf(1);
@@ -140,7 +139,8 @@
       should.exist(person);
       person.should.have.property('identityCard', '567891234');
       person.should.have.property('personalNumber', '1234567');
-      person.should.have.property('primaryDomainUser', personExamples[4].primaryDomainUser);
+      // person.should.have.property('primaryDomainUser');
+      // expect(String(person.primaryDomainUser) === personExamples[4].primaryDomainUser).to.be.true;
       person.should.have.property('firstName', 'Yonatan');
       person.should.have.property('lastName', 'Tal');
       person.should.have.property('dischargeDay', personExamples[4].dischargeDay);
@@ -155,9 +155,8 @@
     it('Should create a person with more info', async () => {
       const newPerson = <IPerson>{
         ...personExamples[4],
-        primaryDomainUser: new Types.ObjectId(dbIdExample[3]),
-        secondaryDomainUsers: [new Types.ObjectId(dbIdExample[0]), 
-          new Types.ObjectId(dbIdExample[1])],
+        primaryDomainUser: dbIdExample[3],
+        secondaryDomainUsers: [dbIdExample[0], dbIdExample[1]],
         serviceType: 'standing army',
         mail: 'yonatan@work.com',
         phone: ['023456789', '02-3456389'],
@@ -173,12 +172,16 @@
       const person = await Person.createPerson(newPerson);
       should.exist(person);
       // todo: remove this
-      console.log('---------createdperson.domainUser-------', person.primaryDomainUser);
+      console.log('---------createdperson.domainUser-------', 
+        String(person.primaryDomainUser) === newPerson.primaryDomainUser);
       person.should.have.property('identityCard', newPerson.identityCard);
       person.should.have.property('personalNumber', newPerson.personalNumber);
-      person.should.have.property('primaryDomainUser', newPerson.primaryDomainUser);
+      expect(String(person.primaryDomainUser) === newPerson.primaryDomainUser).to.be.true;
       person.should.have.property('secondaryDomainUsers');
-      person.secondaryDomainUsers.should.have.members(newPerson.secondaryDomainUsers);
+      for (let i = 0; i < person.secondaryDomainUsers.length; i++) {
+        expect(String(person.secondaryDomainUsers[i]) === 
+          newPerson.secondaryDomainUsers[i]).to.be.true;
+      }
       person.should.have.property('serviceType', newPerson.serviceType);
       person.should.have.property('firstName', newPerson.firstName);
       person.should.have.property('lastName', newPerson.lastName);
@@ -297,7 +300,7 @@
         person.responsibility = 'HR';
         await expectError(Person.createPerson, [person]);
         person.responsibility = 'None';
-        person.responsibilityLocation = new Types.ObjectId('');
+        person.responsibilityLocation = '';
         await expectError(Person.createPerson, [person]);
         delete person.responsibility;
         await expectError(Person.createPerson, [person]);
@@ -382,11 +385,7 @@
     });
     it('Should find person when one exists', async () => {
       const person = await Person.createPerson(<IPerson>{ ...personExamples[0] });
-<<<<<<< HEAD
-      const returnedPerson = await Person.getPerson(person.id);
-=======
-      const returnedPerson = await Person.getPersonById(person._id);
->>>>>>> 6f7a9f9a
+      const returnedPerson = await Person.getPersonById(person.id);
       should.exist(returnedPerson);
       person.should.have.property('identityCard', '123456789');
       person.should.have.property('firstName', 'Avi');
@@ -402,11 +401,7 @@
       should.exist(res);
       res.should.have.property('ok', 1);
       res.should.have.property('n', 1);
-<<<<<<< HEAD
       await expectError(Person.getPerson, [person.id]);
-=======
-      await expectError(Person.getPersonById, [person._id]);
->>>>>>> 6f7a9f9a
     });
     it('Should update the person\'s group after that the person is removed', async () => {
       const person = await Person.createPerson(<IPerson>{ ...personExamples[0] });
@@ -463,7 +458,7 @@
 
       await expectError(Person.updatePerson, [person]);
     });
-    it.only('Should return the updated person', async () => {
+    it('Should return the updated person', async () => {
       const person = await Person.createPerson(<IPerson>{ ...personExamples[0] });
 
       person.job = 'Programmer';
@@ -474,13 +469,13 @@
       const updatedPerson = await Person.updatePerson(person.id, person);
       console.log('-----updated person ---------', <any>person.responsibilityLocation instanceof Types.ObjectId);
       should.exist(updatedPerson);
-
       expect(updatedPerson.id === person.id).to.be.true;
       updatedPerson.should.have.property('firstName', person.firstName);
       updatedPerson.should.have.property('rank', person.rank);
       updatedPerson.should.have.property('job', person.job);
       updatedPerson.should.have.property('responsibility', person.responsibility);
-      expect(updatedPerson.responsibilityLocation === person.responsibilityLocation).to.be.true;
+      expect(String(updatedPerson.responsibilityLocation) === 
+        String(person.responsibilityLocation)).to.be.true;
     });
     it('Should not delete the unchanged props', async () => {
       const person = await Person.createPerson(<IPerson>{ ...personExamples[0] });
@@ -495,13 +490,8 @@
       person.responsibility = 'SecurityOfficer';
       person.responsibilityLocation = new Types.ObjectId(dbIdExample[0]);
 
-<<<<<<< HEAD
       await Person.updatePerson(person.id, person);
-      const updatedPerson = await Person.getPerson(person.id);
-=======
-      await Person.updatePerson(person);
-      const updatedPerson = await Person.getPersonById(person._id);
->>>>>>> 6f7a9f9a
+      const updatedPerson = await Person.getPersonById(person.id);
 
       should.exist(updatedPerson);
 
@@ -512,7 +502,8 @@
       updatedPerson.should.have.property('rank', person.rank);
       updatedPerson.should.have.property('job', person.job);
       updatedPerson.should.have.property('responsibility', person.responsibility);
-      expect(updatedPerson.responsibilityLocation === person.responsibilityLocation).to.be.true;
+      expect(String(updatedPerson.responsibilityLocation) ===
+        String(person.responsibilityLocation)).to.be.true;
     });
   });
   describe('Person Staffing', () => {
@@ -531,11 +522,7 @@
       await Person.assign(person.id, group._id);
 
       // Check in the person and group after the update
-<<<<<<< HEAD
-      person = await Person.getPerson(person.id);
-=======
-      person = await Person.getPersonById(person._id);
->>>>>>> 6f7a9f9a
+      person = await Person.getPersonById(person.id);
       group = await OrganizationGroup.getOrganizationGroup(group._id, ['directMembers']);
       should.exist(person);
       should.exist(group);
@@ -551,11 +538,7 @@
       await Person.assign(person.id, group1._id);
       await Person.assign(person.id, group2._id);
 
-<<<<<<< HEAD
-      person = await Person.getPerson(person.id);
-=======
-      person = await Person.getPersonById(person._id);
->>>>>>> 6f7a9f9a
+      person = await Person.getPersonById(person.id);
       group1 = await OrganizationGroup.getOrganizationGroup(group1._id, ['directMembers']);
       group2 = await OrganizationGroup.getOrganizationGroup(group2._id, ['directMembers']);
 
@@ -582,16 +565,12 @@
       await Person.manage(person.id, group._id);
 
       // Check in the person and group after the update
-<<<<<<< HEAD
-      person = await Person.getPerson(person.id);
-=======
-      person = await Person.getPersonById(person._id);
->>>>>>> 6f7a9f9a
+      person = await Person.getPersonById(person.id);
       group = await OrganizationGroup.getOrganizationGroup(group._id, ['directMembers', 'directManagers']);
 
       should.exist(person);
       should.exist(group);
-      expect(person.directGroup === group._id.toString()).to.be.true;
+      expect(person.directGroup.toString() === group._id.toString()).to.be.true;
       group.directMembers.should.have.lengthOf(1);
       expect(group.directMembers[0].id === person.id).to.be.true;
       group.directManagers.should.have.lengthOf(1);
@@ -605,11 +584,7 @@
       await Person.assign(person.id, group1._id);
       await expectError(Person.manage, [person.id, group2._id]);
 
-<<<<<<< HEAD
-      person = await Person.getPerson(person.id);
-=======
-      person = await Person.getPersonById(person._id);
->>>>>>> 6f7a9f9a
+      person = await Person.getPersonById(person.id);
       group1 = await OrganizationGroup.getOrganizationGroup(group1._id, ['directMembers', 'directManagers']);
       group2 = await OrganizationGroup.getOrganizationGroup(group2._id, ['directMembers', 'directManagers']);
 
@@ -618,17 +593,13 @@
       group2.directMembers.should.have.lengthOf(0);
       group2.directManagers.should.have.lengthOf(0);
       expect(group1.directMembers[0].id === person.id).to.be.true;
-      expect(person.directGroup === group1._id.toString()).to.be.true;
+      expect(person.directGroup.toString() === group1._id.toString()).to.be.true;
 
 
       await Person.manage(person.id, group1._id);
       await expectError(Person.manage, [person.id, group2._id]);
 
-<<<<<<< HEAD
-      person = await Person.getPerson(person.id);
-=======
-      person = await Person.getPersonById(person._id);
->>>>>>> 6f7a9f9a
+      person = await Person.getPersonById(person.id);
       group1 = await OrganizationGroup.getOrganizationGroup(group1._id, ['directMembers', 'directManagers']);
       group2 = await OrganizationGroup.getOrganizationGroup(group2._id, ['directMembers', 'directManagers']);
       group1.directMembers.should.have.lengthOf(1);
