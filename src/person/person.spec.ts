--- conflicted
+++ resolved
@@ -119,7 +119,7 @@
       clock.tick(1000);
       await Person.createPerson(<IPerson>{ ...personExamples[1] });
       await Person.createPerson(<IPerson>{ ...personExamples[2] });
-      await Person.updatePerson(person);
+      await Person.updatePerson(person.id, person);
       clock.tick(1000);
       const to = new Date();
       clock.tick(1000);
@@ -486,12 +486,7 @@
       should.exist(group);
       expect(person.directGroup.toString() === group.id.toString()).to.be.ok;
       group.directMembers.should.have.lengthOf(1);
-<<<<<<< HEAD
-      expect((<IPerson>group.directMembers[0])._id.toString() === person._id.toString()).to.be.ok;
-=======
-      expect(group.directMembers[0].id === person.id).to.be.true;
-      (group.admins == null).should.be.true;
->>>>>>> 3be1f437
+      expect((<IPerson>group.directMembers[0]).id === person.id).to.be.true;
     });
     it('Should transfer a person from another group if he was assigned to one before', async () => {
       let person = await Person.createPerson(<IPerson>{ ...personExamples[0] });
@@ -506,13 +501,8 @@
 
       group1.directMembers.should.have.lengthOf(0);
       group2.directMembers.should.have.lengthOf(1);
-<<<<<<< HEAD
-      expect((<IPerson>group2.directMembers[0])._id.toString() === person._id.toString()).to.be.ok;
-      expect(person.directGroup.toString() === group2._id.toString()).to.be.ok;
-=======
-      expect(group2.directMembers[0].id === person.id).to.be.true;
+      expect((<IPerson>group2.directMembers[0]).id === person.id).to.be.true;
       expect(person.directGroup.toString() === group2.id.toString()).to.be.ok;
->>>>>>> 3be1f437
     });
   });
   describe('Appoint as a leaf', () => {
@@ -539,15 +529,9 @@
       should.exist(group);
       expect(person.directGroup.toString() === group.id.toString()).to.be.true;
       group.directMembers.should.have.lengthOf(1);
-<<<<<<< HEAD
-      expect((<IPerson>group.directMembers[0])._id.toString() === person._id.toString()).to.be.ok;
+      expect((<IPerson>group.directMembers[0]).id === person.id).to.be.true;
       group.directManagers.should.have.lengthOf(1);
-      expect((<IPerson>group.directManagers[0])._id.toString() === person._id.toString()).to.be.ok;
-=======
-      expect(group.directMembers[0].id === person.id).to.be.true;
-      group.directManagers.should.have.lengthOf(1);
-      expect(group.directManagers[0].id === person.id).to.be.true;
->>>>>>> 3be1f437
+      expect((<IPerson>group.directManagers[0]).id === person.id).to.be.true;
     });
     it('Should not transfer if in another group', async () => {
       let person = await Person.createPerson(<IPerson>{ ...personExamples[0] });
@@ -565,13 +549,8 @@
       group1.directManagers.should.have.lengthOf(0);
       group2.directMembers.should.have.lengthOf(0);
       group2.directManagers.should.have.lengthOf(0);
-<<<<<<< HEAD
-      expect((<IPerson>group1.directMembers[0])._id.toString() === person._id.toString()).to.be.ok;
-      expect(person.directGroup.toString() === group1._id.toString()).to.be.ok;
-=======
-      expect(group1.directMembers[0].id === person.id).to.be.true;
+      expect((<IPerson>group1.directMembers[0]).id === person.id).to.be.true;
       expect(person.directGroup.toString() === group1.id.toString()).to.be.true;
->>>>>>> 3be1f437
 
 
       await Person.manage(person.id, group1.id);
