import * as chai from 'chai';
import * as sinon from 'sinon';
import * as server from '../server';
import * as personRouter from './person.route';
import { Person } from './person.controller';
import { PersonModel } from './person.model';
import { OrganizationGroupModel } from '../group/organizationGroup/organizationGroup.model';
import { IPerson } from './person.interface';
import { IOrganizationGroup } from '../group/organizationGroup/organizationGroup.interface';
import { OrganizationGroup } from '../group/organizationGroup/organizationGroup.controller';
import { expectError, createGroupForPersons, dummyGroup } from '../helpers/spec.helper';
import * as mongoose from 'mongoose';
import { IDomainUser } from '../domainUser/domainUser.interface';
import { RESPONSIBILITY, RANK, ENTITY_TYPE, DOMAIN_MAP, SERVICE_TYPE, CURRENT_UNIT } from '../config/db-enums';
const Types = mongoose.Types;
const RESPONSIBILITY_DEFAULT = RESPONSIBILITY[0];

const should = chai.should();
const expect = chai.expect;
chai.use(require('chai-http'));

const dbIdExample = ['5b50a76713ddf90af494de32', '5b56e5ca07f0de0f38110b9c', '5b50a76713ddf90af494de33', '5b50a76713ddf90af494de34', '5b50a76713ddf90af494de35', '5b50a76713ddf90af494de36', '5b50a76713ddf90af494de37'];

const domainMap : Map<string, string> = new Map<string, string>(JSON.parse(JSON.stringify(DOMAIN_MAP)));
const domain = [...domainMap.keys()][2];
const userStringEx = `nitro@${domain}`;
const adfsUIDEx = `nitro@${[...domainMap.values()][2]}`;

const personExamples: IPerson[] = [
  <IPerson>{ // person that requires currentUnit
    identityCard: '123456782',
    personalNumber: '2345671',
    firstName: 'Avi',
    lastName: 'Ron',
    dischargeDay: new Date(2022, 11),
    mail: 'avi.ron@gmail.com',
    job: 'Pilot 1',
    entityType: ENTITY_TYPE[1],
<<<<<<< HEAD
    serviceType: serviceTypes[0],
    currentUnit: CURRENT_UNIT[0],
=======
    serviceType: SERVICE_TYPE[0],
>>>>>>> b6fc7145
  },
  <IPerson>{
    identityCard: '234567899',
    personalNumber: '3456712',
    firstName: 'Mazal',
    lastName: 'Tov',
    dischargeDay: new Date(2022, 11),
    job: 'parent',
    entityType: ENTITY_TYPE[0],
    serviceType: SERVICE_TYPE[1],    
  },
  <IPerson>{
    identityCard: '123458788',
    personalNumber: '4567123',
    firstName: 'Eli',
    lastName: 'Kopter',
    dischargeDay: new Date(2022, 11),
    job: 'Pilot 2',
    responsibility: RESPONSIBILITY[1],
    responsibilityLocation: dbIdExample[1],
    clearance: '3',
    rank: RANK[0],
    entityType: ENTITY_TYPE[0],
    serviceType: SERVICE_TYPE[2],
  },
  <IPerson>{
    identityCard: '456789122',
    personalNumber: '5671234',
    firstName: 'Tiki',
    lastName: 'Poor',
    dischargeDay: new Date(2022, 11),
    job: 'cosmetician 1',
    entityType: ENTITY_TYPE[0],
  },
  <IPerson>{
    identityCard: '157984220',
    personalNumber: '1234567',
    firstName: 'Yonatan',
    lastName: 'Tal',
    job: 'Programmer',
    entityType: ENTITY_TYPE[0],
  },
];

describe('Persons', () => {
  // create OG to link with each person.
  beforeEach(async () => await createGroupForPersons(personExamples));

  describe('#getPersons', () => {
    it('Should be empty if there are no persons', async () => {
      const persons = await Person.getPersons();
      persons.should.be.a('array');
      persons.should.have.lengthOf(0);
    });
    it('Should get all the persons', async () => {
      await Person.createPerson(personExamples[0]);
      let persons = await Person.getPersons();
      persons.should.be.a('array');
      persons.should.have.lengthOf(1);
      should.exist(persons[0]);
      persons[0].should.have.property('personalNumber', '2345671');


      await Person.createPerson(<IPerson>{ ...personExamples[1] });
      await Person.createPerson(<IPerson>{ ...personExamples[2] });

      persons = await Person.getPersons();
      persons.should.be.a('array');
      persons.should.have.lengthOf(3);
      persons[0].should.have.property('firstName', 'Avi');
      persons[1].should.exist;
      persons[2].should.have.property('lastName', 'Kopter');
    });
    it('Should get persons without person that dead', async () => {
      const person = await Person.createPerson(<IPerson>{ ...personExamples[1] });
      await Person.createPerson(<IPerson>{ ...personExamples[2] });

      await Person.discharge(person.id);

      const persons = await Person.getPersons();
      persons.should.be.a('array');
      persons.should.have.lengthOf(1);
    });
    it('Should get persons with person that dead', async () => {
      const person = await Person.createPerson(<IPerson>{ ...personExamples[1] });
      await Person.createPerson(<IPerson>{ ...personExamples[2] });

      await Person.discharge(person.id);

      const persons = await Person.getPersons({ alsoDead: 'true' });
      persons.should.be.a('array');
      persons.should.have.lengthOf(2);
    });
  });
  describe('#get updated persons a from given date', () => {
    it('Should get the current persons', async () => {
      const clock = sinon.useFakeTimers();
      const person = await Person.createPerson(<IPerson>{ ...personExamples[0] });
      clock.tick(1000);
      const from = new Date();
      clock.tick(1000);
      await Person.createPerson(<IPerson>{ ...personExamples[1] });
      await Person.createPerson(<IPerson>{ ...personExamples[2] });
      await Person.updatePerson(person.id, person);
      clock.tick(1000);
      const to = new Date();
      clock.tick(1000);
      await Person.createPerson(<IPerson>{ ...personExamples[3] });
      const persons = await Person.getUpdatedFrom(from, to);
      clock.restore();

      should.exist(persons);
      persons.should.have.lengthOf(3);
      persons[0].should.have.property('personalNumber', '2345671');
      persons[1].should.have.property('personalNumber', '3456712');
      persons[2].should.have.property('personalNumber', '4567123');
    });
  });
  describe('#createPerson', () => {
    it('Should create a person with basic info', async () => {
      const person = await Person.createPerson(<IPerson>{ ...personExamples[4] });
      should.exist(person);
      person.should.have.property('personalNumber', '1234567');
      // person.should.have.property('primaryDomainUser');
      // expect(String(person.primaryDomainUser) === personExamples[4].primaryDomainUser).to.be.true;
      person.should.have.property('firstName', 'Yonatan');
      person.should.have.property('lastName', 'Tal');
      person.should.have.property('hierarchy');
      person.hierarchy.should.have.ordered.members([dummyGroup.name]);
      person.should.have.property('job', 'Programmer');
      person.should.have.property('responsibility', RESPONSIBILITY_DEFAULT);
      person.should.have.property('clearance', '0');
      person.should.have.property('alive', true);
    });
    it('should create a person with more complex hierarchy', async () => {
      const parent = await OrganizationGroup.createOrganizationGroup(<any>{ name: 'group0' });
      const p = personExamples[0];
      await OrganizationGroup.childrenAdoption(parent.id, [<string>p.directGroup]);
      const newPerson = await Person.createPerson(p);
      newPerson.should.have.property('hierarchy');
      newPerson.hierarchy.should.have.ordered.members([parent.name, dummyGroup.name]);
    });
    it('Should create a person with more info', async () => {
      const newPerson = <IPerson>{
        ...personExamples[4],
        identityCard: '1234566',
        primaryDomainUser: dbIdExample[3],
        secondaryDomainUsers: [dbIdExample[0], dbIdExample[1]],
        entityType: ENTITY_TYPE[0],
        serviceType: SERVICE_TYPE[5],
        mail: 'yonatan@work.com',
        phone: ['023456789', '02-3456389'],
        mobilePhone: ['054-9754999', '0541234567'],
        rank: RANK[0],
        dischargeDay: new Date(2022, 11),
        address: 'I live here',
        responsibility: RESPONSIBILITY[1],
        responsibilityLocation: new Types.ObjectId(dbIdExample[3]),
        clearance: '5',
        alive: true,
        currentUnit: CURRENT_UNIT[0],
      };

      const person = await Person.createPerson(newPerson);
      should.exist(person);
      person.should.have.property('identityCard', newPerson.identityCard);
      person.should.have.property('personalNumber', newPerson.personalNumber);
      person.should.have.property('entityType', newPerson.entityType);
      person.should.have.property('serviceType', newPerson.serviceType);
      person.should.have.property('firstName', newPerson.firstName);
      person.should.have.property('lastName', newPerson.lastName);
      person.should.have.property('currentUnit', newPerson.currentUnit);
      expect(person.dischargeDay.getTime() === newPerson.dischargeDay.getTime());
      person.should.have.property('hierarchy');
      person.hierarchy.should.have.ordered.members([dummyGroup.name]);
      person.should.have.property('job', newPerson.job);
      person.should.have.property('mail', newPerson.mail);
      person.should.have.property('phone');
      person.phone.should.have.members(newPerson.phone);
      person.should.have.property('mobilePhone');
      person.mobilePhone.should.have.members(newPerson.mobilePhone);
      person.should.have.property('rank', newPerson.rank);
      person.should.have.property('address', newPerson.address);
      person.should.have.property('responsibility', newPerson.responsibility);
      person.should.have.property('clearance', newPerson.clearance);
      person.should.have.property('alive', newPerson.alive);
    });

    describe('Person validation', () => {
      it('Should throw an error when Person is undefined', async () => {
        await expectError(Person.createPerson, [undefined]);
      });
      it('should create a person that have pn with id card value (9 digits)', async () => {
        const person = { ...personExamples[0] };
        delete person.identityCard;
        person.personalNumber = '123456789';
        const createdPerson = await Person.createPerson(person);
        createdPerson.should.exist;
        createdPerson.should.have.property('personalNumber', '123456789');
        should.not.exist(createdPerson.identityCard);
      });
      it('Should throw an error when mandatory fields are missing', async () => {
        let person = { ...personExamples[1] };
        person.personalNumber = '';
        await expectError(Person.createPerson, [person]);
        person = { ...personExamples[1] };
        delete person.firstName;
        await expectError(Person.createPerson, [person]);
        person = { ...personExamples[1] };
        delete person.lastName;
        await expectError(Person.createPerson, [person]);
        person = { ...personExamples[1] };
        delete person.directGroup;
        await expectError(Person.createPerson, [person]);
        person = { ...personExamples[1] };
        delete person.entityType;
        await expectError(Person.createPerson, [person]);
      });
      it('should create without phone when giving empty string', async () => {
        const person = { ...personExamples[1] };
        person.phone = [''];
        const createdPerson = await Person.createPerson(person);
        createdPerson.should.exist;
      });
      it('Add rank auto when rank is missing (with the specific service type)', async () => {
        const person = { ...personExamples[1] };
        person.entityType = ENTITY_TYPE[1];
        person.currentUnit = CURRENT_UNIT[0];
        const createdPerson = await Person.createPerson(person);
        createdPerson.should.have.property('rank', RANK[0]);
      });
      it('Dont add rank auto when rank is missing (whether the service type that not need it )', async () => {
        const person = { ...personExamples[1] };
        const createdPerson = await Person.createPerson(person);
        should.not.exist(createdPerson.rank);
      });
      it('Should throw an error when Identity Card is not valid', async () => {
        const person = { ...personExamples[1] };
        person.identityCard = '1234567890';
        await expectError(Person.createPerson, [person]);
        person.identityCard = '12345678a';
        await expectError(Person.createPerson, [person]);
        person.identityCard = '1234';
        await expectError(Person.createPerson, [person]);
        person.identityCard = '123456789';
        await expectError(Person.createPerson, [person]);
        person.identityCard = '123456';
        await expectError(Person.createPerson, [person]);
      });
      it('Should throw an error when personal number is not valid', async () => {
        const person = { ...personExamples[1] };
        person.personalNumber = '2345671034';
        await expectError(Person.createPerson, [person]);
        person.personalNumber = '23456';
        await expectError(Person.createPerson, [person]);
        person.personalNumber = '234a567';
        await expectError(Person.createPerson, [person]);
      });
      it('Should throw an error when Name strings are empty', async () => {
        const person = { ...personExamples[1] };
        person.firstName = '';
        await expectError(Person.createPerson, [person]);
        person.firstName = 'Avi';
        person.lastName = '';
        await expectError(Person.createPerson, [person]);
      });
      it('Should throw an error when responsibility is not valid', async () => {
        const person = { ...personExamples[1] };
        person.responsibility = RESPONSIBILITY[1];
        await expectError(Person.createPerson, [person]);
        person.responsibility = RESPONSIBILITY_DEFAULT;
        person.responsibilityLocation = '';
        await expectError(Person.createPerson, [person]);
        delete person.responsibility;
        await expectError(Person.createPerson, [person]);
      });
      it('Should throw an error when mail string is invalid', async () => {
        const person = { ...personExamples[1] };
        person.mail = '@gmail.com';
        await expectError(Person.createPerson, [person]);
        person.mail = 'aviron@.com';
        await expectError(Person.createPerson, [person]);
        person.mail = 'avirongmail.com';
        await expectError(Person.createPerson, [person]);
        person.mail = 'aviron@gmailcom';
        await expectError(Person.createPerson, [person]);
        person.mail = 'aviron@.com';
        await expectError(Person.createPerson, [person]);
        person.mail = 'aviron@gmail.';
        await expectError(Person.createPerson, [person]);
      });
      it('Should throw an error when Phone is invalid', async () => {
        const person = { ...personExamples[1] };
        person.phone = ['BlaBla'];
        await expectError(Person.createPerson, [person]);
        person.phone = ['0212345678'];
        await expectError(Person.createPerson, [person]);
        person.phone = ['02-123645678'];
        await expectError(Person.createPerson, [person]);
        person.phone = ['0212-364567'];
        await expectError(Person.createPerson, [person]);
        person.phone = ['02-36456'];
        await expectError(Person.createPerson, [person]);
      });
      it('Should throw an error when Mobile Phone is invalid', async () => {
        const person = { ...personExamples[1] };
        person.mobilePhone = ['BlaBla'];
        await expectError(Person.createPerson, [person]);
        person.mobilePhone = ['05412345678'];
        await expectError(Person.createPerson, [person]);
        person.mobilePhone = ['054-12345678'];
        await expectError(Person.createPerson, [person]);
        person.mobilePhone = ['054-123456'];
        await expectError(Person.createPerson, [person]);
        person.mobilePhone = ['1523645'];
        await expectError(Person.createPerson, [person]);
      });
      it('should throw error when entity type is invalid', async () => {
        const person = { ...personExamples[1] };
        person.entityType = ENTITY_TYPE[0] + '_bullshit';
        await expectError(Person.createPerson, [person]);
      });
      it('should throw error when service type is invalid', async () => {
        const person = { ...personExamples[1] };
        person.serviceType = SERVICE_TYPE[3] + 'bcd';
        await expectError(Person.createPerson, [person]);
      });
      it('Should throw an error when clearance is invalid', async () => {
        const person = { ...personExamples[1] };
        person.clearance = '-2';
        await expectError(Person.createPerson, [person]);
        person.clearance = '11';
        await expectError(Person.createPerson, [person]);
      });
      it('Should throw an error when existed identity card is given', async () => {
        await Person.createPerson(<IPerson>{ ...personExamples[1] });
        const person = { ...personExamples[3] };
        person.identityCard = personExamples[1].identityCard;
        await expectError(Person.createPerson, [person]);
      });
      it('Should throw an error when existed personal number is given', async () => {
        await Person.createPerson(<IPerson>{ ...personExamples[1] });
        const person = { ...personExamples[3] };
        person.personalNumber = personExamples[1].personalNumber;
        await expectError(Person.createPerson, [person]);
      });
      it('should throw an error when currentUnit is missing for a specific entity type', async () => {
        const person = { ...personExamples[0] };
        delete person.currentUnit;
        await expectError(Person.createPerson, [person]);
      });
    });
  });

  describe('#getPerson', () => {
    it('Should throw an error when there is no matching person', async () => {
      await expectError(Person.getPersonById, [dbIdExample[0]]);
    });
    it('Should find person when one exists', async () => {
      const person = await Person.createPerson(<IPerson>{ ...personExamples[0] });
      const returnedPerson = await Person.getPersonById(person.id);
      should.exist(returnedPerson);
      person.should.have.property('identityCard', '123456782');
      person.should.have.property('firstName', 'Avi');
    });
    it('Should person by identifier (personalNumber or identityCard)', async () => {
      await Person.createPerson(<IPerson>{ ...personExamples[0] });
      await Person.createPerson(<IPerson>{ ...personExamples[1] });
      const nameFields: string[] = ['personalNumber', 'identityCard'];      
      const person1 = await Person.getPersonByIdentifier(nameFields, personExamples[0].identityCard);
      const person2 = await Person.getPersonByIdentifier(nameFields, personExamples[1].personalNumber);
      person1.should.have.property('firstName', 'Avi');
      person2.should.have.property('firstName', 'Mazal');
    });
  });

  describe('#removePerson', () => {
    it('Should throw an error when there is no person to remove', async () => {
      await expectError(Person.removePerson, [dbIdExample[0]]);
    });
    it('Should remove a person successfully if existed', async () => {
      const person = await Person.createPerson(<IPerson>{ ...personExamples[0] });
      const res = await Person.removePerson(person.id);
      should.exist(res);
      res.should.have.property('ok', 1);
      res.should.have.property('deletedCount', 1);
      await expectError(Person.getPerson, [person.id]);
    });
    it('Should update the person\'s group after that the person is removed', async () => {
      const person = await Person.createPerson(<IPerson>{ ...personExamples[0] });
      let group = await OrganizationGroup.createOrganizationGroup(<IOrganizationGroup>{ name: 'group' });
      await Person.assign(person.id, group.id);

      group = await OrganizationGroup.getOrganizationGroup(group.id, ['directMembers']);
      group.directMembers.should.have.lengthOf(1);

      await Person.removePerson(person.id);

      group = await OrganizationGroup.getOrganizationGroup(group.id, ['directMembers']);
      group.directMembers.should.have.lengthOf(0);
    });
  });
  describe('#discharge', () => {
    it('Should throw an error when there is no person to discharge', async () => {
      await expectError(Person.discharge, [dbIdExample[0]]);
    });
    it('Should discharge a person successfully if existed', async () => {
      const person = await Person.createPerson(<IPerson>{ ...personExamples[0] });
      const res = await Person.discharge(person.id);
      should.exist(res);
      res.should.have.property('alive', false);
      res.should.have.property('directGroup');
    });
    it('Should update the person\'s group and manage group after that the person is discharged', async () => {
      const person = await Person.createPerson(<IPerson>{ ...personExamples[0] });
      let group = await OrganizationGroup.createOrganizationGroup(<IOrganizationGroup>{ name: 'group' });
      await Person.assign(person.id, group.id);
      await Person.manage(person.id, group.id);
      await Person.discharge(person.id);

      group = await OrganizationGroup.getOrganizationGroup(group.id, ['directMembers', 'directManagers']);
      group.directMembers.should.have.lengthOf(0);
      group.directManagers.should.have.lengthOf(0);
    });
    it('Should not get a "dead" person with the regular get', async () => {
      const person = await Person.createPerson(<IPerson>{ ...personExamples[0] });
      await Person.discharge(person.id);

      const persons = await Person.getPersons();
      persons.should.have.lengthOf(0);
    });
  });
  describe('#updatePerson', () => {
    it('Should throw an error when the person does not exist', async () => {
      await expectError(Person.updatePerson, [{ ...personExamples[0] }]);
    });
    it('Should throw an error when updated data isn\'t valid', async () => {
      const person = <IPerson>{ ...personExamples[0] };
      await Person.createPerson(person);

      person.firstName = '';

      await expectError(Person.updatePerson, [person]);
    });
    it('Should return the updated person', async () => {
      const person = await Person.createPerson(<IPerson>{ ...personExamples[0] });

      person.job = 'Programmer';
      person.rank = RANK[0];
      person.responsibility = RESPONSIBILITY[1];
      person.responsibilityLocation = new Types.ObjectId(dbIdExample[0]);
      person.serviceType = SERVICE_TYPE[7];

      const updatedPerson = await Person.updatePerson(person.id, person);
      should.exist(updatedPerson);
      expect(updatedPerson.id === person.id).to.be.true;
      updatedPerson.should.have.property('firstName', person.firstName);
      updatedPerson.should.have.property('serviceType', person.serviceType);
      updatedPerson.should.have.property('rank', person.rank);
      updatedPerson.should.have.property('job', person.job);
      updatedPerson.should.have.property('responsibility', person.responsibility);
      expect(String(updatedPerson.responsibilityLocation) ===
        String(person.responsibilityLocation)).to.be.true;
    });
    it('Should return the updated person with domainUser', async () => {
      let person = await Person.createPerson(<IPerson>{ ...personExamples[0] });
      await Person.addNewUser(person.id, userStringEx, true);
      person = await Person.getPersonById(person.id);
      person.job = 'Programmer';
      person.rank = RANK[0];
      person.responsibility = RESPONSIBILITY[1];
      person.responsibilityLocation = new Types.ObjectId(dbIdExample[0]);

      const updatedPerson = await Person.updatePerson(person.id, person);
      should.exist(updatedPerson);
      expect(updatedPerson.id === person.id).to.be.true;
      updatedPerson.should.have.property('firstName', person.firstName);
      updatedPerson.should.have.property('rank', person.rank);
      updatedPerson.should.have.property('job', person.job);
      updatedPerson.should.have.property('responsibility', person.responsibility);
      expect(String(updatedPerson.responsibilityLocation) ===
        String(person.responsibilityLocation)).to.be.true;
      updatedPerson.should.have.property('primaryDomainUser');
      (updatedPerson.primaryDomainUser).should.have.property('uniqueID', (<IDomainUser>person.primaryDomainUser).uniqueID);
      (updatedPerson.primaryDomainUser).should.have.property('adfsUID', (<IDomainUser>person.primaryDomainUser).adfsUID);
    });
    it('Should not delete the unchanged props', async () => {
      const person = await Person.createPerson(<IPerson>{ ...personExamples[0] });
      const updatedPerson = await Person.updatePerson(person.id, { firstName: 'Danny' });
      updatedPerson.should.have.property('lastName', 'Ron');
    });
    it('Should save the updated person correctly', async () => {
      const person = await Person.createPerson(<IPerson>{ ...personExamples[0] });

      person.job = 'Programmer';
      person.rank = RANK[0];
      person.responsibility = RESPONSIBILITY[1];
      person.responsibilityLocation = new Types.ObjectId(dbIdExample[0]);

      await Person.updatePerson(person.id, person);
      const updatedPerson = await Person.getPersonById(person.id);

      should.exist(updatedPerson);

      // Why can't I loop over the person's keys and values?? stupid typescript...

      expect(updatedPerson.id === person.id).to.be.true;
      updatedPerson.should.have.property('firstName', person.firstName);
      updatedPerson.should.have.property('rank', person.rank);
      updatedPerson.should.have.property('job', person.job);
      updatedPerson.should.have.property('responsibility', person.responsibility);
      expect(String(updatedPerson.responsibilityLocation) ===
        String(person.responsibilityLocation)).to.be.true;
    });
    it('should update the person when changing entity type and adding the required field for it (currentUnit field)', async () => {
      const person = await Person.createPerson({ ...personExamples[1] });
      const updatedPerson = await Person.updatePerson(person.id, { entityType: ENTITY_TYPE[1], currentUnit: CURRENT_UNIT[0] });
      updatedPerson.should.have.property('entityType', ENTITY_TYPE[1]);
      updatedPerson.should.have.property('currentUnit', CURRENT_UNIT[0]);
    });
    it('should throw error when trying to change service type without adding a required field for it (currentUnit field)', async () => {
      const person = await Person.createPerson({ ...personExamples[1] });
      await expectError(Person.updatePerson, [person.id, { entityType: ENTITY_TYPE[1] }]);
    });
  });
  describe('Person Staffing', () => {
    it('Should throw an error if the person does not exist', async () => {
      await expectError(Person.assign, [dbIdExample[0], dbIdExample[1]]);
      const group = await OrganizationGroup.createOrganizationGroup(<IOrganizationGroup>{ name: 'group' });
      await expectError(Person.assign, [dbIdExample[0], group.id]);
    });
    it('Should throw an error if the group does not exist', async () => {
      const person = await Person.createPerson(<IPerson>{ ...personExamples[0] });
      await expectError(Person.assign, [person.id, dbIdExample[0]]);
    });
    it('Should assign person to group', async () => {
      let person = await Person.createPerson(<IPerson>{ ...personExamples[0] });
      let group = await OrganizationGroup.createOrganizationGroup(<IOrganizationGroup>{ name: 'group' });
      await Person.assign(person.id, group.id);

      // Check in the person and group after the update
      person = await Person.getPersonById(person.id);
      group = await OrganizationGroup.getOrganizationGroup(group.id, ['directMembers']);
      should.exist(person);
      should.exist(group);
      expect(person.directGroup.toString() === group.id.toString()).to.be.ok;
      person.should.have.property('hierarchy');
      person.hierarchy.should.have.ordered.members([group.name]);
      group.directMembers.should.have.lengthOf(1);
      expect((<IPerson>group.directMembers[0]).id === person.id).to.be.true;
    });
    it('Should transfer a person from another group if he was assigned to one before', async () => {
      let person = await Person.createPerson(<IPerson>{ ...personExamples[0] });
      let group1 = await OrganizationGroup.createOrganizationGroup(<IOrganizationGroup>{ name: 'group1' });
      let group2 = await OrganizationGroup.createOrganizationGroup(<IOrganizationGroup>{ name: 'group2' });
      await Person.assign(person.id, group1.id);
      await Person.assign(person.id, group2.id);

      person = await Person.getPersonById(person.id);
      group1 = await OrganizationGroup.getOrganizationGroup(group1.id, ['directMembers']);
      group2 = await OrganizationGroup.getOrganizationGroup(group2.id, ['directMembers']);

      group1.directMembers.should.have.lengthOf(0);
      group2.directMembers.should.have.lengthOf(1);
      expect((<IPerson>group2.directMembers[0]).id === person.id).to.be.true;
      expect(person.directGroup.toString() === group2.id.toString()).to.be.ok;
    });
  });
  describe('Appoint as a leaf', () => {
    it('Should throw an error if the person does not exist', async () => {
      await expectError(Person.manage, [dbIdExample[0], dbIdExample[1]]);
      const group = await OrganizationGroup.createOrganizationGroup(<IOrganizationGroup>{ name: 'group' });
      await expectError(Person.manage, [dbIdExample[0], group.id]);
    });
    it('Should throw an error if the group does not exist', async () => {
      const person = await Person.createPerson(<IPerson>{ ...personExamples[0] });
      await expectError(Person.manage, [person.id, dbIdExample[0]]);
    });
    it('Should appoint as a manager', async () => {
      let person = await Person.createPerson(<IPerson>{ ...personExamples[0] });
      let group = await OrganizationGroup.createOrganizationGroup(<IOrganizationGroup>{ name: 'group' });
      await Person.assign(person.id, group.id);
      await Person.manage(person.id, group.id);

      // Check in the person and group after the update
      person = await Person.getPersonById(person.id);
      group = await OrganizationGroup.getOrganizationGroup(group.id, ['directMembers', 'directManagers']);

      should.exist(person);
      should.exist(group);
      expect(person.directGroup.toString() === group.id.toString()).to.be.true;
      group.directMembers.should.have.lengthOf(1);
      expect((<IPerson>group.directMembers[0]).id === person.id).to.be.true;
      group.directManagers.should.have.lengthOf(1);
      expect((<IPerson>group.directManagers[0]).id === person.id).to.be.true;
    });
    it('Should not transfer if in another group', async () => {
      let person = await Person.createPerson(<IPerson>{ ...personExamples[0] });
      let group1 = await OrganizationGroup.createOrganizationGroup(<IOrganizationGroup>{ name: 'group1' });
      let group2 = await OrganizationGroup.createOrganizationGroup(<IOrganizationGroup>{ name: 'group2' });
      await expectError(Person.manage, [person.id, group2.id]);
      await Person.assign(person.id, group1.id);
      await expectError(Person.manage, [person.id, group2.id]);

      person = await Person.getPersonById(person.id);
      group1 = await OrganizationGroup.getOrganizationGroup(group1.id, ['directMembers', 'directManagers']);
      group2 = await OrganizationGroup.getOrganizationGroup(group2.id, ['directMembers', 'directManagers']);

      group1.directMembers.should.have.lengthOf(1);
      group1.directManagers.should.have.lengthOf(0);
      group2.directMembers.should.have.lengthOf(0);
      group2.directManagers.should.have.lengthOf(0);
      expect((<IPerson>group1.directMembers[0]).id === person.id).to.be.true;
      expect(person.directGroup.toString() === group1.id.toString()).to.be.true;


      await Person.manage(person.id, group1.id);
      await expectError(Person.manage, [person.id, group2.id]);

      person = await Person.getPersonById(person.id);
      group1 = await OrganizationGroup.getOrganizationGroup(group1.id, ['directMembers', 'directManagers']);
      group2 = await OrganizationGroup.getOrganizationGroup(group2.id, ['directMembers', 'directManagers']);
      group1.directMembers.should.have.lengthOf(1);
      group1.directManagers.should.have.lengthOf(1);
      group2.directMembers.should.have.lengthOf(0);
      group2.directManagers.should.have.lengthOf(0);
    });
  });
  describe('#addDomainUser', () => {
    it('should add new primary domain user to the person', async () => {
      const person = await Person.createPerson(personExamples[3]);
      const updatedPerson = await Person.addNewUser(person.id, userStringEx, true);
      updatedPerson.should.exist;
      updatedPerson.should.have.property('primaryDomainUser');
      const populatedPerson = await Person.getPersonById(person.id);
      const user = <IDomainUser>populatedPerson.primaryDomainUser;
      user.id.should.exist;
      user.should.have.property('personId');
      user.should.have.property('uniqueID', userStringEx);
      user.should.have.property('adfsUID', adfsUIDEx);
      expect(String(user.personId) === person.id).to.be.true;
    });

    it('should add new user with object as parameter', async () => {
      const person = await Person.createPerson(personExamples[3]);
      const userObj: IDomainUser = {
        name: 'elad',
        domain: 'jello',
      };
      const updatedPerson = await Person.addNewUser(person.id, userObj, true);
      updatedPerson.should.exist;
      updatedPerson.should.have.property('primaryDomainUser');
      const populatedPerson = await Person.getPersonById(person.id);
      const user = <IDomainUser>populatedPerson.primaryDomainUser;
      user.id.should.exist;
      user.should.have.property('personId');
      expect(String(user.personId) === person.id).to.be.true;
    });

    it('should throw error when trying to create illegal primary domain user', async () => {
      const person = await Person.createPerson(personExamples[3]);
      await expectError(Person.addNewUser, [person.id, 'fff@', true]);
    });

    it('should throw error when trying to create without user', async () => {
      const person = await Person.createPerson(personExamples[3]);
      let isError = false;
      try {
        await Person.addNewUser(person.id, undefined, true);        
      } catch (err) {
        err.should.exist;
        err.should.have.property('message', `The system needs a user name and domain to create a domain user for a personId ${person.id}`);        
        isError = true;
      }
      isError.should.be.true;    
    });

    it('should throw error when trying to create without peresonId', async () => {
      const person = await Person.createPerson(personExamples[3]);
      let isError = false;
      try {
        await Person.addNewUser(undefined, { name: 'david', domain: 'Heymann' }, true);
      } catch (err) {
        err.should.exist;
        err.should.have.property('message', `The system needs a personId to create a domain user ${JSON.stringify({ name: 'david', domain: 'Heymann' })}`);
        isError = true;
      }
      isError.should.be.true;    
    });

    it('should throw error when trying to create without personId', async () => {
      const person = await Person.createPerson(personExamples[3]);  
      let isError = false;
      try {
        await Person.addNewUser(undefined, 'abc@dsfsd', true);        
      } catch (err) {
        err.should.exist;
        err.should.have.property('message', 'The system needs a personId to create a domain user "abc@dsfsd"');        
        isError = true;
      }
      isError.should.be.true;    
    });

    it('should throw error when trying to add existing user', async () => {
      const person = await Person.createPerson(personExamples[3]);
      await Person.addNewUser(person.id, userStringEx, true);
      await expectError(Person.addNewUser, [userStringEx]);
    });

    it('should add new secondary domain users to the person', async () => {
      const person = await Person.createPerson(personExamples[3]);
      let updatedPerson = await Person.addNewUser(person.id, userStringEx, false);
      updatedPerson.should.exist;
      updatedPerson.should.have.property('secondaryDomainUsers');
      updatedPerson.secondaryDomainUsers.should.have.lengthOf(1);
      // add another secondary user
      updatedPerson = await Person.addNewUser(person.id, `nitro2@${domain}`, false);
      updatedPerson.secondaryDomainUsers.should.have.lengthOf(2);
      // check that it was populated correctly 
      const populatedPerson = await Person.getPersonById(person.id);
      const secUser = <IDomainUser>populatedPerson.secondaryDomainUsers[1];
      secUser.id.should.exist;
      secUser.should.have.property('personId');
      expect(String(secUser.personId) === person.id).to.be.true; // hate to convert objectId :\
      secUser.should.have.property('uniqueID', `nitro2@${domain}`);
    });

    it('should replace the primary user and make the previous secondaries', async () => {
      const person = await Person.createPerson(personExamples[3]);
      let updatedPerson = await Person.addNewUser(person.id, userStringEx, true);
      updatedPerson = await Person.addNewUser(person.id, `nitro2@${domain}`, true);
      updatedPerson = await Person.addNewUser(person.id, `nitro3@${domain}`, true);
      updatedPerson.should.exist;
      // check that the person have both primary & secondary domain users
      updatedPerson.should.have.property('primaryDomainUser');
      updatedPerson.should.have.property('secondaryDomainUsers');
      updatedPerson.secondaryDomainUsers.should.have.lengthOf(2);
      // check that the primary & secondary users are the correct ones
      const populatedPerson = await Person.getPersonById(person.id);
      const primaryUser = <IDomainUser>populatedPerson.primaryDomainUser;
      primaryUser.should.exist;
      primaryUser.should.have.property('uniqueID', `nitro3@${domain}`);
      const secUser = <IDomainUser>populatedPerson.secondaryDomainUsers[0];
      secUser.should.exist;
      secUser.should.have.property('uniqueID', userStringEx);
    });
  });

  describe('#getByDomainUserString', () => {
    it('should get the person by it\'s domain user string', async () => {
      const createdPerson = await Person.createPerson(personExamples[3]);
      await Person.addNewUser(createdPerson.id, userStringEx, true);
      const person = await Person.getByDomainUserString(userStringEx);
      person.should.exist;
      person.should.have.property('primaryDomainUser');
      // the person should be populated
      const user = <IDomainUser>person.primaryDomainUser;
      expect(user.id).to.be.undefined;
      expect(user.personId).to.be.undefined;
      expect(user.domain).to.be.undefined;
      expect(user.name).to.be.undefined;      
      user.should.have.property('uniqueID', userStringEx);
      user.should.have.property('adfsUID', adfsUIDEx);      
    });
    it('should get the person by it\'s domain user string when the there is no case match', async () => {
      const createdPerson = await Person.createPerson(personExamples[3]);
      await Person.addNewUser(createdPerson.id, userStringEx, true);
      const person = await Person.getByDomainUserString(`nItRo@${domain}`);
      person.should.exist;
      person.should.have.property('primaryDomainUser');
      // the person should be populated
      const user = <IDomainUser>person.primaryDomainUser;
      expect(user.id).to.be.undefined;
      expect(user.personId).to.be.undefined;
      expect(user.domain).to.be.undefined;
      expect(user.name).to.be.undefined;      
      user.should.have.property('uniqueID', userStringEx);
      user.should.have.property('adfsUID', adfsUIDEx);      
    });
    it('should throw error when the there is no matching user', async () => {
      const createdPerson = await Person.createPerson(personExamples[3]);
      await Person.addNewUser(createdPerson.id, userStringEx, true);
      await expectError(Person.getByDomainUserString, ['other@jello']);
    });
  });

});

async function printTreeHeavy(sourceID: string, deep = 0) {
  const source = await OrganizationGroup.getOrganizationGroupOld(sourceID);
  let pre = '';
  for (let i = 0; i < deep; i++) {
    pre += '  ';
  }
  console.log(pre + source.name);
  const children = source.children;
  if (children.length === 0) return;
  for (const child of children) await printTreeHeavy(<string>child, deep + 1);
}<|MERGE_RESOLUTION|>--- conflicted
+++ resolved
@@ -36,12 +36,8 @@
     mail: 'avi.ron@gmail.com',
     job: 'Pilot 1',
     entityType: ENTITY_TYPE[1],
-<<<<<<< HEAD
-    serviceType: serviceTypes[0],
     currentUnit: CURRENT_UNIT[0],
-=======
     serviceType: SERVICE_TYPE[0],
->>>>>>> b6fc7145
   },
   <IPerson>{
     identityCard: '234567899',
