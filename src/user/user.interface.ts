--- conflicted
+++ resolved
@@ -1,12 +1,7 @@
 import { Document } from 'mongoose';
-<<<<<<< HEAD
 import { Rank, Responsibility } from '../utils';
-import { IKartoffel } from '../group/kartoffel/kartoffel.interface';
+import { IOrganizationGroup } from '../group/organizationGroup/organizationGroup.interface';
 import { ObjectId } from 'bson';
-=======
-import { Rank } from '../utils';
-import { IOrganizationGroup } from '../group/organizationGroup/organizationGroup.interface';
->>>>>>> 92ae4fd6
 
 export interface IUser extends Document {
 // User's Basic information
@@ -18,18 +13,12 @@
   serviceType: string;
   firstName: string;
   lastName: string;
-<<<<<<< HEAD
   currentUnit: string;
-=======
-  directGroup: IOrganizationGroup | string;
-  managedGroup: IOrganizationGroup | string;
-  rank: Rank;
->>>>>>> 92ae4fd6
   alive: boolean;
   dischargeDay: Date;
   hierarchy: string[];
-  directGroup: IKartoffel | ObjectId;
-  managedGroup: IKartoffel | ObjectId;
+  directGroup: IOrganizationGroup | ObjectId;
+  managedGroup: IOrganizationGroup | ObjectId;
   rank: Rank;
   updatedAt: Date;
   createdAt: Date;
