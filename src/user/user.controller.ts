--- conflicted
+++ resolved
@@ -81,15 +81,9 @@
   }
 
   // Will transfer user between groups automatically. Is that what we want?
-<<<<<<< HEAD
   static async assign(userID: string, groupID: string): Promise<IUser> {
     let user = await User.getUser(userID);
-    const group = await Kartoffel.getKartoffel(groupID);
-=======
-  static async assign(userID: string, groupID: string): Promise<void> {
-    const user = await User.getUser(userID);
     const group = await OrganizationGroup.getOrganizationGroup(groupID);
->>>>>>> 92ae4fd6
 
     user.directGroup = group._id;
     user = await User.updateUser(user);
