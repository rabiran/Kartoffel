--- conflicted
+++ resolved
@@ -18,10 +18,7 @@
   describe('#createDomainUser', () => {
     it('should create domain user', async () => {
       const user = await Users.create(userExample);
-<<<<<<< HEAD
       user.should.exist;
-=======
->>>>>>> 3edc759c
       user.should.have.property('id');
       user.should.have.property('name', userExample.name);
       user.should.have.property('domain', userExample.domain);
