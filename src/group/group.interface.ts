import { Document } from 'mongoose';
import { IPerson } from '../person/person.interface';

export interface IGroup {
  id?: string;
  name: string;
<<<<<<< HEAD
  directManagers: IPerson[] | string[];
  directMembers: IPerson[] | string[];
  clearance: number;
  updatedAt: Date;
  createdAt: Date;
=======
  admins?: IPerson[] | string[];
  members?: IPerson[] | string[];
  updatedAt?: Date;
}

export interface IOrganizationGroup extends IGroup {
  ancestors: IOrganizationGroup[];
  children: IOrganizationGroup[];
  type: string;
>>>>>>> 3be1f437
}

export interface IApfel extends IGroup {
  isOpen: boolean;
  isVisible: boolean;
  tags: string[];
}<|MERGE_RESOLUTION|>--- conflicted
+++ resolved
@@ -4,23 +4,10 @@
 export interface IGroup {
   id?: string;
   name: string;
-<<<<<<< HEAD
-  directManagers: IPerson[] | string[];
-  directMembers: IPerson[] | string[];
-  clearance: number;
-  updatedAt: Date;
+  directManagers?: IPerson[] | string[];
+  directMembers?: IPerson[] | string[];
   createdAt: Date;
-=======
-  admins?: IPerson[] | string[];
-  members?: IPerson[] | string[];
   updatedAt?: Date;
-}
-
-export interface IOrganizationGroup extends IGroup {
-  ancestors: IOrganizationGroup[];
-  children: IOrganizationGroup[];
-  type: string;
->>>>>>> 3be1f437
 }
 
 export interface IApfel extends IGroup {
