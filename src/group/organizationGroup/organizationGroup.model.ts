--- conflicted
+++ resolved
@@ -25,20 +25,14 @@
       type: [String],
       default: [],
     },
-<<<<<<< HEAD
     isAlive: {
       type: Boolean,
       default: true,
     },
-    type: String,
     isALeaf: {
       type: Boolean,
       default: true,
     },
-=======
-    isALeaf: Boolean,
-    updatedAt: Date,
->>>>>>> 3be1f437
   }, 
   {
     toObject: {
@@ -68,15 +62,15 @@
 
 function onlyAliveMembers(group: IOrganizationGroup) {
   if (group && group.directMembers) {
-    group.directMembers = group.directMembers.filter(p => p.alive);
+    group.directMembers = (<IPerson[]>group.directMembers).filter(p => p.alive);
   }
 }
 
-function postFind(result: IOrganizationGroup | IOrganizationGroup[]) {
+function postFind(result: mongoose.Document | IOrganizationGroup | IOrganizationGroup[]) {
   if (Array.isArray(result)) {
     result.map(onlyAliveMembers);
   } else {
-    onlyAliveMembers(result);
+    onlyAliveMembers(<IOrganizationGroup>result);
   }
 }
 
