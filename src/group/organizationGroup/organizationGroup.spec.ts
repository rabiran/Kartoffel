--- conflicted
+++ resolved
@@ -431,13 +431,8 @@
     dischargeDay: new Date(2022, 11),
     hierarchy: ['birthday', 'anniversary'],
     job: 'parent',
-<<<<<<< HEAD
-    serviceType: 'kill',
-    directGroup: parent_1.id,
-=======
-    serviceType: SERVICE_TYPE[0],
-    directGroup: idXmpls[1],
->>>>>>> ab7ec9a5
+    directGroup: parent_1.id,
+    serviceType: SERVICE_TYPE[0],
   });
   const person_12 = await Person.createPerson(<IPerson>{
     identityCard: '000000012',
@@ -447,13 +442,8 @@
     dischargeDay: new Date(2022, 11),
     hierarchy: ['birthday', 'anniversary'],
     job: 'parent',
-<<<<<<< HEAD
-    serviceType: 'kill',
-    directGroup: parent_1.id,
-=======
-    serviceType: SERVICE_TYPE[0],
-    directGroup: idXmpls[1],
->>>>>>> ab7ec9a5
+    directGroup: parent_1.id,
+    serviceType: SERVICE_TYPE[0],
   });
   const person_21 = await Person.createPerson(<IPerson>{
     identityCard: '000000021',
@@ -463,13 +453,8 @@
     dischargeDay: new Date(2022, 11),
     hierarchy: ['birthday', 'anniversary'],
     job: 'parent',
-<<<<<<< HEAD
-    serviceType: 'kill',
-    directGroup: parent_1.id,
-=======
-    serviceType: SERVICE_TYPE[0],
-    directGroup: idXmpls[1],
->>>>>>> ab7ec9a5
+    directGroup: parent_1.id,
+    serviceType: SERVICE_TYPE[0],
   });
   const person_111 = await Person.createPerson(<IPerson>{
     identityCard: '000000111',
@@ -479,13 +464,8 @@
     dischargeDay: new Date(2022, 11),
     hierarchy: ['birthday', 'anniversary'],
     job: 'parent',
-<<<<<<< HEAD
-    serviceType: 'kill',
-    directGroup: parent_1.id,
-=======
-    serviceType: SERVICE_TYPE[0],
-    directGroup: idXmpls[1],
->>>>>>> ab7ec9a5
+    directGroup: parent_1.id,
+    serviceType: SERVICE_TYPE[0],
   });
   const person_221 = await Person.createPerson(<IPerson>{
     identityCard: '000000221',
@@ -495,13 +475,8 @@
     dischargeDay: new Date(2022, 11),
     hierarchy: ['birthday', 'anniversary'],
     job: 'parent',
-<<<<<<< HEAD
-    serviceType: 'kill',
-    directGroup: parent_1.id,
-=======
-    serviceType: SERVICE_TYPE[0],
-    directGroup: idXmpls[1],
->>>>>>> ab7ec9a5
+    directGroup: parent_1.id,
+    serviceType: SERVICE_TYPE[0],
   });
   const person_311 = await Person.createPerson(<IPerson>{
     identityCard: '000000311',
@@ -511,13 +486,8 @@
     dischargeDay: new Date(2022, 11),
     hierarchy: ['birthday', 'anniversary'],
     job: 'parent',
-<<<<<<< HEAD
-    serviceType: 'kill',
-    directGroup: parent_1.id,
-=======
-    serviceType: SERVICE_TYPE[0],
-    directGroup: idXmpls[1],
->>>>>>> ab7ec9a5
+    directGroup: parent_1.id,
+    serviceType: SERVICE_TYPE[0],
   });
   const person_312 = await Person.createPerson(<IPerson>{
     identityCard: '000000312',
@@ -527,13 +497,8 @@
     dischargeDay: new Date(2022, 11),
     hierarchy: ['birthday', 'anniversary'],
     job: 'parent',
-<<<<<<< HEAD
-    serviceType: 'kill',
-    directGroup: parent_1.id,
-=======
-    serviceType: SERVICE_TYPE[0],
-    directGroup: idXmpls[1],
->>>>>>> ab7ec9a5
+    directGroup: parent_1.id,
+    serviceType: SERVICE_TYPE[0],
   });
   const person_331 = await Person.createPerson(<IPerson>{
     identityCard: '000000331',
@@ -543,13 +508,8 @@
     dischargeDay: new Date(2022, 11),
     hierarchy: ['birthday', 'anniversary'],
     job: 'parent',
-<<<<<<< HEAD
-    serviceType: 'kill',
-    directGroup: parent_1.id,
-=======
-    serviceType: SERVICE_TYPE[0],
-    directGroup: idXmpls[1],
->>>>>>> ab7ec9a5
+    directGroup: parent_1.id,
+    serviceType: SERVICE_TYPE[0],
   });
 
   const friede = await Person.createPerson(<IPerson>{
@@ -560,13 +520,8 @@
     dischargeDay: new Date(2022, 11),
     hierarchy: ['birthday', 'anniversary'],
     job: 'parent',
-<<<<<<< HEAD
-    serviceType: 'kill',
     directGroup:parent_1.id,
-=======
-    serviceType: SERVICE_TYPE[0],
-    directGroup: idXmpls[1],
->>>>>>> ab7ec9a5
+    serviceType: SERVICE_TYPE[0],
   });
   const gale = await Person.createPerson(<IPerson>{
     identityCard: '100000002',
@@ -576,13 +531,8 @@
     dischargeDay: new Date(2022, 11),
     hierarchy: ['birthday', 'anniversary'],
     job: 'parent',
-<<<<<<< HEAD
-    serviceType: 'kill',
-    directGroup: parent_1.id,
-=======
-    serviceType: SERVICE_TYPE[0],
-    directGroup: idXmpls[1],
->>>>>>> ab7ec9a5
+    directGroup: parent_1.id,
+    serviceType: SERVICE_TYPE[0],
   });
 
   await Person.assign(person_11.id, parent_1.id);
