import { IGroup } from '../group.interface';
import { IPerson } from '../../person/person.interface';
import { ObjectId } from 'bson';


export interface IOrganizationGroup extends IGroup {
<<<<<<< HEAD
  ancestors: string[];
  children: IOrganizationGroup[] | string[];
  hierarchy: string[];
  type: string;
  isALeaf: boolean;
  isAlive: boolean;
}

export const ORGANIZATION_GROUP_BASIC_FIELDS = ['name', 'clearance', 'type', 'isALeaf'];
export const ORGANIZATION_GROUP_OBJECT_FIELDS = ['ancestors', 'children','directMembers', 'directManagers'];
export const ORGANIZATION_GROUP_KEYS = ['_id', 'updatedAt', 'name', 'clearance', 'type', 'hierarchy', 'ancestors', 'children', 'directMembers', 'directManagers', 'isALeaf'];
=======
  ancestors?: string[];
  children?: IOrganizationGroup[] | string[];
  directMembers?: IPerson[];
  directManagers?: IPerson[];
  hierarchy?: string[];
  isALeaf?: boolean;
}

export const ORGANIZATION_GROUP_BASIC_FIELDS = ['name', 'clearance', 'type', 'childless'];
export const ORGANIZATION_GROUP_OBJECT_FIELDS = ['ancestors', 'children', 'members', 'admins', 'directMembers', 'directManagers'];
export const ORGANIZATION_GROUP_KEYS = ['id', 'updatedAt', 'name', 'clearance', 'type', 'hierarchy', 'ancestors', 'children', 'members', 'admins', 'directMembers', 'directManagers', 'childless'];
>>>>>>> 3be1f437
<|MERGE_RESOLUTION|>--- conflicted
+++ resolved
@@ -4,28 +4,13 @@
 
 
 export interface IOrganizationGroup extends IGroup {
-<<<<<<< HEAD
-  ancestors: string[];
-  children: IOrganizationGroup[] | string[];
-  hierarchy: string[];
-  type: string;
-  isALeaf: boolean;
-  isAlive: boolean;
+  ancestors?: string[];
+  children?: IOrganizationGroup[] | string[];
+  hierarchy?: string[];
+  isALeaf?: boolean;
+  isAlive?: boolean;
 }
 
 export const ORGANIZATION_GROUP_BASIC_FIELDS = ['name', 'clearance', 'type', 'isALeaf'];
 export const ORGANIZATION_GROUP_OBJECT_FIELDS = ['ancestors', 'children','directMembers', 'directManagers'];
-export const ORGANIZATION_GROUP_KEYS = ['_id', 'updatedAt', 'name', 'clearance', 'type', 'hierarchy', 'ancestors', 'children', 'directMembers', 'directManagers', 'isALeaf'];
-=======
-  ancestors?: string[];
-  children?: IOrganizationGroup[] | string[];
-  directMembers?: IPerson[];
-  directManagers?: IPerson[];
-  hierarchy?: string[];
-  isALeaf?: boolean;
-}
-
-export const ORGANIZATION_GROUP_BASIC_FIELDS = ['name', 'clearance', 'type', 'childless'];
-export const ORGANIZATION_GROUP_OBJECT_FIELDS = ['ancestors', 'children', 'members', 'admins', 'directMembers', 'directManagers'];
-export const ORGANIZATION_GROUP_KEYS = ['id', 'updatedAt', 'name', 'clearance', 'type', 'hierarchy', 'ancestors', 'children', 'members', 'admins', 'directMembers', 'directManagers', 'childless'];
->>>>>>> 3be1f437
+export const ORGANIZATION_GROUP_KEYS = ['id', 'updatedAt', 'name', 'clearance', 'type', 'hierarchy', 'ancestors', 'children', 'directMembers', 'directManagers', 'isALeaf'];