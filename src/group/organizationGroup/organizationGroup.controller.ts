import { Request, Response, NextFunction } from 'express';
import { OrganizationGroupRepository } from './organizationGroup.repository';
import { IOrganizationGroup, ORGANIZATION_GROUP_OBJECT_FIELDS, ORGANIZATION_GROUP_KEYS } from './organizationGroup.interface';
import { Person } from '../../person/person.controller';
import { IPerson } from '../../person/person.interface';
import { PersonRepository } from '../../person/person.repository';
import { Document, PromiseProvider } from 'mongoose';
import * as _ from 'lodash';
import { ObjectId } from 'bson';
import { sortObjectsByIDArray, promiseAllWithFails } from '../../utils';

Promise['whole'] = async function (r: Promise<any>[]) { return await Promise.all(r.map(p => p.catch ? p.catch(e => e) : p)); };

export class OrganizationGroup {
  static _organizationGroupRepository: OrganizationGroupRepository = new OrganizationGroupRepository();
  static _personRepository: PersonRepository = new PersonRepository();

  static async getAllOrganizationGroups(): Promise<IOrganizationGroup[]> {
    const organizationGroups = await OrganizationGroup._organizationGroupRepository.getAll();
    return <IOrganizationGroup[]>organizationGroups;
  }

  static async getOrganizationGroups(cond?: Object): Promise<IOrganizationGroup[]> {
    const organizationGroups = await OrganizationGroup._organizationGroupRepository.find(cond);
    const fieldsToSend = <(keyof IOrganizationGroup)[]>_.difference(ORGANIZATION_GROUP_KEYS, ORGANIZATION_GROUP_OBJECT_FIELDS);
    return _.flatMap(<IOrganizationGroup[]>organizationGroups, k => pick(k, ...fieldsToSend));
  }

  /**
   * Checks if there is a group with this hierarchy
   * @param name Name of OrganizationGgroup
   * @param hierarchy Hierarchy of OrganizationGgroup
   */
  static async getOrganizationGroupByHierarchy(name: string, hierarchy: string[]): Promise<IOrganizationGroup> {
    const cond = {
      name,
      hierarchy,
    };
    const organizationGroup = await OrganizationGroup._organizationGroupRepository.findOne(cond);
<<<<<<< HEAD
    if (!organizationGroup) return Promise.reject(new Error(`Cannot find group with name: ${name} and hierarchy: ${hierarchy.join('/')}`));
    return <IOrganizationGroup>organizationGroup;
=======
    if (!organizationGroup) return Promise.reject(new Error(`Cannot find group with name: ${name} and hierarchy: ${hierarchy}`));
    return organizationGroup;
>>>>>>> 3be1f437
  }

  static async getIDofOrganizationGroupsInHierarchy(hierarchy: string[]) {
    const a: IOrganizationGroup[] = await promiseAllWithFails(hierarchy.map((p, index, hierarchy) => OrganizationGroup.getOrganizationGroupByHierarchy(p, hierarchy.slice(0, index))), null);
    const existingGroups = {};
    for (let index = 0; index < hierarchy.length; index++) {
      const value = a[index].id ? a[index].id : null;
      existingGroups[hierarchy[index]] = value;
    }
    return existingGroups;
  }

  /**
  * Add organizationGroup
  * @param organizationGroup The object with details to create organizationGroup 
  * @param parentID ID of parent of organizationGroup to insert 
  */
  static async createOrganizationGroup(organizationGroup: IOrganizationGroup, parentID: string = undefined): Promise<IOrganizationGroup> {

    const parent = parentID ? await OrganizationGroup.getOrganizationGroupOld(parentID) : null;
    /* In case there is a parent checking that all his ancestor 
       lives and creates a hierarchy and an ancestor */
    if (parentID) {
<<<<<<< HEAD

      // If the parent is not alive checks all the other ancestors
      if (!parent.isAlive) {
        const parentAncestors = await OrganizationGroup.getAncestors(parentID, { isAlive: false });
        parentAncestors.unshift(parent);

        // Revives all the ancestors that are not alive and returns to each parent his son 
        parentAncestors.forEach(async (ancestor, index, parentAncestors) => {
          ancestor.isAlive = true;

          // Returns each child to the parent, except the last one that is not in the array
          if (index !== parentAncestors.length - 1) {
            (<string[]>parentAncestors[index + 1].children).push(ancestor.id);

            // 'Is a leaf' check:
            if (parentAncestors[index + 1].isALeaf) parentAncestors[index + 1].isALeaf = false;

            // Update the last parent
          } else {
            await OrganizationGroup.adoptChildren(ancestor.ancestors[0], [ancestor.id]);
          }

          // Updating any parent that has been modified
          await OrganizationGroup.updateOrganizationGroup(ancestor);
        });
      }
    }

    // Create group hierarchy
    organizationGroup.ancestors = parent ? [parent._id].concat(parent.ancestors) : [];
    organizationGroup.hierarchy = parent ? parent.hierarchy.concat(parent.name) : [];

    // Checks if the group exists
    const groupExists = <IOrganizationGroup>await OrganizationGroup._organizationGroupRepository.
      findOne({ name: organizationGroup.name, hierarchy: organizationGroup.hierarchy });
    if (groupExists) {
      // If the group exists and is alive
      if (groupExists.isAlive) {
        return Promise.reject(new Error(`The group with name: ${organizationGroup.name} and hierarchy: ${organizationGroup.hierarchy.join('\\')} exsist`));

        // If the group exists and is not alive, revive it and return it to its parent
      } else {
        groupExists.isAlive = true;

        // Return son to parent if exsist
        if (groupExists.ancestors[0]) await OrganizationGroup.adoptChildren(groupExists.ancestors[0], [groupExists.id]);
        return await OrganizationGroup.updateOrganizationGroup(groupExists);
      }
=======
      // Create group hierarchy
      const parentsHierarchy = await OrganizationGroup.getAncestors(parentID);
      parentsHierarchy.unshift(parentID);
      organizationGroup.ancestors = parentsHierarchy;
      await OrganizationGroup.getHierarchyFromAncestors(organizationGroup.id, organizationGroup);
>>>>>>> 3be1f437
    }

    // Create the Group
    const newOrganizationGroup = await OrganizationGroup._organizationGroupRepository.create(organizationGroup);
    if (parentID) {
      // Update the parent
      await OrganizationGroup.adoptChildren(parentID, [newOrganizationGroup.id]);
    }
    return newOrganizationGroup;
  }

  static async getOrganizationGroupOld(organizationGroupID: string): Promise<IOrganizationGroup> {
    const organizationGroup = await OrganizationGroup._organizationGroupRepository.findById(organizationGroupID);
    if (!organizationGroup) return Promise.reject(new Error('Cannot find group with ID: ' + organizationGroupID));
    return <IOrganizationGroup>organizationGroup;
  }

  static async getOrganizationGroupPopulated(organizationGroupID: string): Promise<IOrganizationGroup> {
    const organizationGroup = await OrganizationGroup._organizationGroupRepository.findById(organizationGroupID, 'children');
    if (!organizationGroup) return Promise.reject(new Error('Cannot find group with ID: ' + organizationGroupID));
    return <IOrganizationGroup>organizationGroup;
  }

  static async getOrganizationGroup(organizationGroupID: string, toPopulate?: String[]): Promise<IOrganizationGroup> {
    toPopulate = _.intersection(toPopulate, ORGANIZATION_GROUP_OBJECT_FIELDS);
<<<<<<< HEAD
    const select = ['id', 'name', 'isALeaf', 'type', 'rank', 'firstName', 'lastName'];
=======
    const select = ['id', 'name', 'type', 'rank', 'firstName', 'lastName', 'alive'];
>>>>>>> 3be1f437
    const populateOptions = _.flatMap(toPopulate, (path) => {
      return { path, select };
    });
    const result = await OrganizationGroup._organizationGroupRepository.findById(organizationGroupID, populateOptions);
    if (!result) return Promise.reject(new Error('Cannot find group with ID: ' + organizationGroupID));
    const organizationGroup = <IOrganizationGroup>result;
    return <IOrganizationGroup>modifyOrganizationGroupBeforeSend(organizationGroup, toPopulate);
  }

  static async getUpdatedFrom(from: Date, to: Date) {
    const persons = await OrganizationGroup._organizationGroupRepository.getUpdatedFrom(from, to);
    return <IOrganizationGroup[]>persons;
  }

  static async updateOrganizationGroup(id: string ,updateTo: Partial<IOrganizationGroup>): Promise<IOrganizationGroup> {
    const updated = await OrganizationGroup._organizationGroupRepository.update(id ,updateTo);
    if (!updated) return Promise.reject(new Error('Cannot find group with ID: ' + id));
    return updated;
  }

  static async changeName(groupID: string, name: string): Promise<IOrganizationGroup> {
    return;
  }

  static async childrenAdoption(parentID: string, childrenIDs: string[]): Promise<void> {
    // Update the children's previous parents
    const children = <IOrganizationGroup[]>(await OrganizationGroup._organizationGroupRepository.getSome(childrenIDs));
    await Promise.all(children.map(child => OrganizationGroup.disownChild(child.ancestors[0], child.id)));
    // Update the parent and the children
    await Promise.all([
      OrganizationGroup.adoptChildren(parentID, childrenIDs),
      OrganizationGroup.updateChildrenHierarchy(parentID, childrenIDs),
    ]);
    return;
  }

  /**
   * Hides the group when it is no longer used
   * @param groupID Group id of the group to hide
   */
  static async hideGroup(groupID: string): Promise<any> {
    const group = await OrganizationGroup.getOrganizationGroup(groupID, ['directMembers']);

    // Checks if the group has subgroups
    if (!group.isALeaf) {
      return Promise.reject(new Error('Can not delete a group with sub groups!'));
    }

    // Checks if the group has no friends
    if (group.directMembers.length === 0) {
      group.isAlive = false;
    } else {
      return Promise.reject(new Error('Can not delete a group with members!'));
    }

    // Find the parent, if there is one
    const parentID = group.ancestors.length > 0 ? group.ancestors[0] : undefined;

    // Update the group
    const res = await OrganizationGroup.updateOrganizationGroup(group);

    // Inform the parent about his child's death
    if (parentID) {
      await OrganizationGroup.disownChild(parentID, groupID);
    }
    return res;
  }

  static async deleteGroup(groupID: string): Promise<any> {
    const group = await OrganizationGroup.getOrganizationGroup(groupID, ['directMembers']);

    if (!group.isALeaf) {
      return Promise.reject(new Error('Can not delete a group with sub groups!'));
    }
    if (group.directMembers.length > 0) {
      return Promise.reject(new Error('Can not delete a group with members!'));
    }
    // Find the parent, if there is one
    let parentID = undefined;
    if (group.ancestors.length > 0) {
      parentID = group.ancestors[0];
    }
    // Delete the group
    const res = await OrganizationGroup._organizationGroupRepository.delete(groupID);
    // Inform the parent about his child's death
    if (parentID) {
      await OrganizationGroup.disownChild(parentID, groupID);
    }
    return res.result;
  }

  private static async updateChildrenHierarchy(parentID: string, childrenIDs: string[] = []): Promise<void> {
    const parent = await OrganizationGroup.getOrganizationGroupOld(parentID);
    if (childrenIDs.length === 0) {
      childrenIDs = <string[]>(parent.children);
    }
    const ancestors = await OrganizationGroup.getIDAncestors(parentID);
    ancestors.unshift(parentID);
    const hierarchy = await OrganizationGroup.getHierarchyFromAncestors(parentID);
    hierarchy.unshift(parent.name);
    const updated = await OrganizationGroup._organizationGroupRepository.findAndUpdateSome(childrenIDs, { ancestors, hierarchy });
    await Promise.all(childrenIDs.map((childID => OrganizationGroup.updateChildrenHierarchy(childID))));
    return;
  }

  // Update the father about his child
  private static async adoptChildren(parentID: string, childrenIDs: string[], parent?: IOrganizationGroup): Promise<IOrganizationGroup> {
    if (!parent) {
      parent = await OrganizationGroup.getOrganizationGroupOld(parentID);
    }
    // Add the new children if they dont exist yet
    const children = (<string[]>parent.children).concat(childrenIDs);
    parent.children = _.uniq(children);
    // 'Is a leaf' check:
    if (parent.children.length !== 0) {
      parent.isALeaf = false;
    } else parent.isALeaf = true;
    return await OrganizationGroup.updateOrganizationGroup(parent.id, parent);
  }

  private static async disownChild(parentID: string, childID: string): Promise<IOrganizationGroup> {
    if (!parentID) return;
    const parent = await OrganizationGroup.getOrganizationGroupOld(parentID);
    _.remove(<string[]>parent.children, (item) => { return item.toString() === childID; });
    if (parent.children.length === 0) {
      parent.isALeaf = true;
    } else parent.isALeaf = false;
    return await OrganizationGroup.updateOrganizationGroup(parent.id, parent);
  }

  private static async getIDAncestors(organizationGroupID: string): Promise<string[]> {
    const organizationGroup = await OrganizationGroup.getOrganizationGroupOld(organizationGroupID);
    if (!organizationGroup.ancestors) return [];
    return <string[]>organizationGroup.ancestors;
  }

  /**
   * Get ancestors of group 
   * @param organizationGroupID ID of group
   * @param cond Condition of query
   */
  private static async getAncestors(organizationGroupID: string, cond?: Object): Promise<IOrganizationGroup[]> {
    const organizationGroup = await OrganizationGroup.getOrganizationGroupOld(organizationGroupID);
    if (!organizationGroup.ancestors) return [];

    // If there are conditions adding them to the request, otherwise no
    const ancestorObjects: IOrganizationGroup[] = cond ?
      <IOrganizationGroup[]>await OrganizationGroup._organizationGroupRepository.getSome(organizationGroup.ancestors, cond) :
      <IOrganizationGroup[]>await OrganizationGroup._organizationGroupRepository.getSome(organizationGroup.ancestors);

    // Return sort array according ancestors  
    return <IOrganizationGroup[]>sortObjectsByIDArray(ancestorObjects, organizationGroup.ancestors);
  }

  private static async isMember(groupID: string, personID: string): Promise<boolean> {
    const members = await OrganizationGroup.getAllMembers(groupID);
    const memberIDs = members.map(member => member.id);
    return _.includes(<string[]>memberIDs, personID);
  }

  private static async getHierarchyFromAncestors(parentID: string): Promise<string[]> {
    const parent = await OrganizationGroup.getOrganizationGroupOld(parentID);
    if (!parent.hierarchy) return [];
    return parent.hierarchy;
  }

  static async getAllMembers(groupID: string): Promise<IPerson[]> {
    // check that this group exists
    const group = await OrganizationGroup.getOrganizationGroupOld(groupID);
    const offsprings = await OrganizationGroup._organizationGroupRepository.getOffspringsIds(groupID);
    const offspringIDs = offsprings.map(offspring => offspring.id);
    offspringIDs.push(groupID);
    const members = <IPerson[]>await OrganizationGroup._personRepository.getMembersOfGroups(offspringIDs);
    return members;
  }
}

function modifyOrganizationGroupBeforeSend(organizationGroup: IOrganizationGroup, toPopulate: String[]): IOrganizationGroup {
  if (organizationGroup.isALeaf === undefined) {
    organizationGroup.isALeaf = (organizationGroup.children.length === 0);
  }

  const fieldsToIgnore = _.difference(['directMembers', 'directManagers'], toPopulate);
  const fieldsToSend = <(keyof IOrganizationGroup)[]>_.difference(ORGANIZATION_GROUP_KEYS, fieldsToIgnore);
  return pick(organizationGroup, ...fieldsToSend);
}

function pick<T, K extends keyof T>(obj: T, ...keys: K[]): Pick<T, K> {
  const copy = {} as Pick<T, K>;
  keys.forEach(key => copy[key] = obj[key]);
  return copy;
}<|MERGE_RESOLUTION|>--- conflicted
+++ resolved
@@ -37,13 +37,8 @@
       hierarchy,
     };
     const organizationGroup = await OrganizationGroup._organizationGroupRepository.findOne(cond);
-<<<<<<< HEAD
     if (!organizationGroup) return Promise.reject(new Error(`Cannot find group with name: ${name} and hierarchy: ${hierarchy.join('/')}`));
-    return <IOrganizationGroup>organizationGroup;
-=======
-    if (!organizationGroup) return Promise.reject(new Error(`Cannot find group with name: ${name} and hierarchy: ${hierarchy}`));
     return organizationGroup;
->>>>>>> 3be1f437
   }
 
   static async getIDofOrganizationGroupsInHierarchy(hierarchy: string[]) {
@@ -67,7 +62,6 @@
     /* In case there is a parent checking that all his ancestor 
        lives and creates a hierarchy and an ancestor */
     if (parentID) {
-<<<<<<< HEAD
 
       // If the parent is not alive checks all the other ancestors
       if (!parent.isAlive) {
@@ -91,13 +85,13 @@
           }
 
           // Updating any parent that has been modified
-          await OrganizationGroup.updateOrganizationGroup(ancestor);
+          await OrganizationGroup.updateOrganizationGroup(ancestor.id, ancestor);
         });
       }
     }
 
     // Create group hierarchy
-    organizationGroup.ancestors = parent ? [parent._id].concat(parent.ancestors) : [];
+    organizationGroup.ancestors = parent ? [parent.id].concat(parent.ancestors) : [];
     organizationGroup.hierarchy = parent ? parent.hierarchy.concat(parent.name) : [];
 
     // Checks if the group exists
@@ -114,15 +108,8 @@
 
         // Return son to parent if exsist
         if (groupExists.ancestors[0]) await OrganizationGroup.adoptChildren(groupExists.ancestors[0], [groupExists.id]);
-        return await OrganizationGroup.updateOrganizationGroup(groupExists);
+        return await OrganizationGroup.updateOrganizationGroup(groupExists.id, groupExists);
       }
-=======
-      // Create group hierarchy
-      const parentsHierarchy = await OrganizationGroup.getAncestors(parentID);
-      parentsHierarchy.unshift(parentID);
-      organizationGroup.ancestors = parentsHierarchy;
-      await OrganizationGroup.getHierarchyFromAncestors(organizationGroup.id, organizationGroup);
->>>>>>> 3be1f437
     }
 
     // Create the Group
@@ -148,11 +135,7 @@
 
   static async getOrganizationGroup(organizationGroupID: string, toPopulate?: String[]): Promise<IOrganizationGroup> {
     toPopulate = _.intersection(toPopulate, ORGANIZATION_GROUP_OBJECT_FIELDS);
-<<<<<<< HEAD
-    const select = ['id', 'name', 'isALeaf', 'type', 'rank', 'firstName', 'lastName'];
-=======
-    const select = ['id', 'name', 'type', 'rank', 'firstName', 'lastName', 'alive'];
->>>>>>> 3be1f437
+    const select = ['id', 'name', 'isALeaf', 'serviceType', 'rank', 'firstName', 'lastName', 'alive'];
     const populateOptions = _.flatMap(toPopulate, (path) => {
       return { path, select };
     });
@@ -212,7 +195,7 @@
     const parentID = group.ancestors.length > 0 ? group.ancestors[0] : undefined;
 
     // Update the group
-    const res = await OrganizationGroup.updateOrganizationGroup(group);
+    const res = await OrganizationGroup.updateOrganizationGroup(group.id, group);
 
     // Inform the parent about his child's death
     if (parentID) {
