--- conflicted
+++ resolved
@@ -113,12 +113,7 @@
     if (groupExists) {
       // If the group exists and is alive
       if (groupExists.isAlive) {
-<<<<<<< HEAD
         return Promise.reject(new ApplicationError(`The group with name: ${organizationGroup.name} and hierarchy: ${organizationGroup.hierarchy.join('\\')} exsist`, 404));
-=======
-        return Promise.reject(new Error(`The group with name: ${organizationGroup.name.trim()} and hierarchy: ${organizationGroup.hierarchy.join('\\')} exist`));
-
->>>>>>> d1977c0b
         // If the group exists and is not alive, revive it and return it to its parent
       } else {
         groupExists.isAlive = true;
